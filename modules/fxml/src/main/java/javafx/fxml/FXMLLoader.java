--- conflicted
+++ resolved
@@ -1103,14 +1103,10 @@
             URL location;
             final ClassLoader cl = getClassLoader();
             if (source.charAt(0) == '/') {
-<<<<<<< HEAD
                 location = cl.getResource(source.substring(1));
-=======
-                location = classLoader.getResource(source.substring(1));
                 if (location == null) {
                     throw new LoadException("Cannot resolve path: " + source);
                 }
->>>>>>> ac71f148
             } else {
                 if (FXMLLoader.this.location == null) {
                     throw new LoadException("Base location is undefined.");
