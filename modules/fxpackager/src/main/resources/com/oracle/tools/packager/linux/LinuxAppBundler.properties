--- conflicted
+++ resolved
@@ -12,11 +12,6 @@
 
 error.parameters-null=Parameters map is null.
 error.parameters-null.advice=Pass in a non-null parameters map.
-<<<<<<< HEAD
-error.empty-user-jvm-option-value=UserJvmOption key ''{0}'' has a null or empty value.
-error.empty-user-jvm-option-value.advice=Provide a value for the key or split the key into a key/value pair.  Such as '-Xmx1G' into '-Xmx' and '1G'.
-=======
->>>>>>> 56c4e241
 error.no-linux-resources=This copy of ant-javafx.jar does not support Linux.
 error.no-linux-resources.advice=Please use ant-javafx.jar coming with Oracle JDK for Linux.
 error.cannot-create-output-dir=Output directory {0} cannot be created.
