/* -*- Mode: C; tab-width: 2; indent-tabs-mode: t; c-basic-offset: 2 -*- */
/* GStreamer
 * Copyright (C) <1999> Erik Walthinsen <omega@cse.ogi.edu>
 * Copyright (C) <2006> Nokia Corporation, Stefan Kost <stefan.kost@nokia.com>.
 *
 * This library is free software; you can redistribute it and/or
 * modify it under the terms of the GNU Library General Public
 * License as published by the Free Software Foundation; either
 * version 2 of the License, or (at your option) any later version.
 *
 * This library is distributed in the hope that it will be useful,
 * but WITHOUT ANY WARRANTY; without even the implied warranty of
 * MERCHANTABILITY or FITNESS FOR A PARTICULAR PURPOSE.  See the GNU
 * Library General Public License for more details.
 *
 * You should have received a copy of the GNU Library General Public
 * License along with this library; if not, write to the
 * Free Software Foundation, Inc., 51 Franklin St, Fifth Floor,
 * Boston, MA 02110-1301, USA.
 */

/**
 * SECTION:element-wavparse
 *
 * Parse a .wav file into raw or compressed audio.
 *
 * Wavparse supports both push and pull mode operations, making it possible to
 * stream from a network source.
 *
 * <refsect2>
 * <title>Example launch line</title>
 * |[
 * gst-launch-1.0 filesrc location=sine.wav ! wavparse ! audioconvert ! alsasink
 * ]| Read a wav file and output to the soundcard using the ALSA element. The
 * wav file is assumed to contain raw uncompressed samples.
 * |[
 * gst-launch-1.0 gnomevfssrc location=http://www.example.org/sine.wav ! queue ! wavparse ! audioconvert ! alsasink
 * ]| Stream data from a network url.
 * </refsect2>
 */

/*
 * TODO:
 * http://replaygain.hydrogenaudio.org/file_format_wav.html
 */

#ifdef HAVE_CONFIG_H
#include "config.h"
#endif

#include <string.h>
#include <math.h>

#include "gstwavparse.h"
#include "gst/riff/riff-media.h"
#include <gst/base/gsttypefindhelper.h>
#include <gst/gst-i18n-plugin.h>

#ifdef GSTREAMER_LITE
#include <fxplugins_common.h>
#endif // GSTREAMER_LITE

GST_DEBUG_CATEGORY_STATIC (wavparse_debug);
#define GST_CAT_DEFAULT (wavparse_debug)

#define GST_BWF_TAG_iXML GST_MAKE_FOURCC ('i','X','M','L')
#define GST_BWF_TAG_qlty GST_MAKE_FOURCC ('q','l','t','y')
#define GST_BWF_TAG_mext GST_MAKE_FOURCC ('m','e','x','t')
#define GST_BWF_TAG_levl GST_MAKE_FOURCC ('l','e','v','l')
#define GST_BWF_TAG_link GST_MAKE_FOURCC ('l','i','n','k')
#define GST_BWF_TAG_axml GST_MAKE_FOURCC ('a','x','m','l')

static void gst_wavparse_dispose (GObject * object);

static gboolean gst_wavparse_sink_activate (GstPad * sinkpad,
    GstObject * parent);
static gboolean gst_wavparse_sink_activate_mode (GstPad * sinkpad,
    GstObject * parent, GstPadMode mode, gboolean active);
static gboolean gst_wavparse_send_event (GstElement * element,
    GstEvent * event);
static GstStateChangeReturn gst_wavparse_change_state (GstElement * element,
    GstStateChange transition);
#ifdef GSTREAMER_LITE
static gboolean gst_wavparse_sink_query (GstPad * pad, GstObject *parent, GstQuery * query);
#endif // GSTREAMER_LITE

static gboolean gst_wavparse_pad_query (GstPad * pad, GstObject * parent,
    GstQuery * query);
static gboolean gst_wavparse_pad_convert (GstPad * pad, GstFormat src_format,
    gint64 src_value, GstFormat * dest_format, gint64 * dest_value);

static GstFlowReturn gst_wavparse_chain (GstPad * pad, GstObject * parent,
    GstBuffer * buf);
static gboolean gst_wavparse_sink_event (GstPad * pad, GstObject * parent,
    GstEvent * event);
static void gst_wavparse_loop (GstPad * pad);
static gboolean gst_wavparse_srcpad_event (GstPad * pad, GstObject * parent,
    GstEvent * event);

static void gst_wavparse_set_property (GObject * object, guint prop_id,
    const GValue * value, GParamSpec * pspec);
static void gst_wavparse_get_property (GObject * object, guint prop_id,
    GValue * value, GParamSpec * pspec);

#define DEFAULT_IGNORE_LENGTH FALSE

enum
{
  PROP_0,
  PROP_IGNORE_LENGTH,
};

static GstStaticPadTemplate sink_template_factory =
GST_STATIC_PAD_TEMPLATE ("sink",
    GST_PAD_SINK,
    GST_PAD_ALWAYS,
    GST_STATIC_CAPS ("audio/x-wav")
    );

#define DEBUG_INIT \
  GST_DEBUG_CATEGORY_INIT (wavparse_debug, "wavparse", 0, "WAV parser");

#define gst_wavparse_parent_class parent_class
G_DEFINE_TYPE_WITH_CODE (GstWavParse, gst_wavparse, GST_TYPE_ELEMENT,
    DEBUG_INIT);

typedef struct
{
  /* Offset Size    Description   Value
   * 0x00   4       ID            unique identification value
   * 0x04   4       Position      play order position
   * 0x08   4       Data Chunk ID RIFF ID of corresponding data chunk
   * 0x0c   4       Chunk Start   Byte Offset of Data Chunk *
   * 0x10   4       Block Start   Byte Offset to sample of First Channel
   * 0x14   4       Sample Offset Byte Offset to sample byte of First Channel
   */
  guint32 id;
  guint32 position;
  guint32 data_chunk_id;
  guint32 chunk_start;
  guint32 block_start;
  guint32 sample_offset;
} GstWavParseCue;

typedef struct
{
  /* Offset Size    Description     Value
   * 0x08   4       Cue Point ID    0 - 0xFFFFFFFF
   * 0x0c           Text
   */
  guint32 cue_point_id;
  gchar *text;
} GstWavParseLabl, GstWavParseNote;

static void
gst_wavparse_class_init (GstWavParseClass * klass)
{
  GstElementClass *gstelement_class;
  GObjectClass *object_class;
  GstPadTemplate *src_template;

  gstelement_class = (GstElementClass *) klass;
  object_class = (GObjectClass *) klass;

  parent_class = g_type_class_peek_parent (klass);

  object_class->dispose = gst_wavparse_dispose;

  object_class->set_property = gst_wavparse_set_property;
  object_class->get_property = gst_wavparse_get_property;

  /**
   * GstWavParse:ignore-length:
   *
   * This selects whether the length found in a data chunk
   * should be ignored. This may be useful for streamed audio
   * where the length is unknown until the end of streaming,
   * and various software/hardware just puts some random value
   * in there and hopes it doesn't break too much.
   */
  g_object_class_install_property (object_class, PROP_IGNORE_LENGTH,
      g_param_spec_boolean ("ignore-length",
          "Ignore length",
          "Ignore length from the Wave header",
          DEFAULT_IGNORE_LENGTH, G_PARAM_READWRITE | G_PARAM_STATIC_STRINGS)
      );

  gstelement_class->change_state = gst_wavparse_change_state;
  gstelement_class->send_event = gst_wavparse_send_event;

  /* register pads */
  gst_element_class_add_pad_template (gstelement_class,
      gst_static_pad_template_get (&sink_template_factory));

  src_template = gst_pad_template_new ("src", GST_PAD_SRC,
      GST_PAD_ALWAYS, gst_riff_create_audio_template_caps ());
  gst_element_class_add_pad_template (gstelement_class, src_template);

  gst_element_class_set_static_metadata (gstelement_class, "WAV audio demuxer",
      "Codec/Demuxer/Audio",
      "Parse a .wav file into raw audio",
      "Erik Walthinsen <omega@cse.ogi.edu>");
}

static void
gst_wavparse_reset (GstWavParse * wav)
{
  wav->state = GST_WAVPARSE_START;

  /* These will all be set correctly in the fmt chunk */
  wav->depth = 0;
  wav->rate = 0;
  wav->width = 0;
  wav->channels = 0;
  wav->blockalign = 0;
  wav->bps = 0;
  wav->fact = 0;
  wav->offset = 0;
  wav->end_offset = 0;
  wav->dataleft = 0;
  wav->datasize = 0;
  wav->datastart = 0;
  wav->duration = 0;
  wav->got_fmt = FALSE;
  wav->first = TRUE;

  if (wav->seek_event)
    gst_event_unref (wav->seek_event);
  wav->seek_event = NULL;
  if (wav->adapter) {
    gst_adapter_clear (wav->adapter);
    g_object_unref (wav->adapter);
    wav->adapter = NULL;
  }
  if (wav->tags)
    gst_tag_list_unref (wav->tags);
  wav->tags = NULL;
  if (wav->toc)
    gst_toc_unref (wav->toc);
  wav->toc = NULL;
  if (wav->cues)
    g_list_free_full (wav->cues, g_free);
  wav->cues = NULL;
  if (wav->labls)
    g_list_free_full (wav->labls, g_free);
  wav->labls = NULL;
  if (wav->caps)
    gst_caps_unref (wav->caps);
  wav->caps = NULL;
  if (wav->start_segment)
    gst_event_unref (wav->start_segment);
  wav->start_segment = NULL;
}

static void
gst_wavparse_dispose (GObject * object)
{
  GstWavParse *wav = GST_WAVPARSE (object);

  GST_DEBUG_OBJECT (wav, "WAV: Dispose");
  gst_wavparse_reset (wav);

  G_OBJECT_CLASS (parent_class)->dispose (object);
}

static void
gst_wavparse_init (GstWavParse * wavparse)
{
#ifdef GSTREAMER_LITE
	GstElementClass *klass = GST_ELEMENT_GET_CLASS (wavparse);
	GstPadTemplate *src_template;
#endif // GSTREAMER_LITE

  gst_wavparse_reset (wavparse);

  /* sink */
  wavparse->sinkpad =
      gst_pad_new_from_static_template (&sink_template_factory, "sink");
  gst_pad_set_activate_function (wavparse->sinkpad,
      GST_DEBUG_FUNCPTR (gst_wavparse_sink_activate));
  gst_pad_set_activatemode_function (wavparse->sinkpad,
      GST_DEBUG_FUNCPTR (gst_wavparse_sink_activate_mode));
  gst_pad_set_chain_function (wavparse->sinkpad,
      GST_DEBUG_FUNCPTR (gst_wavparse_chain));
  gst_pad_set_event_function (wavparse->sinkpad,
      GST_DEBUG_FUNCPTR (gst_wavparse_sink_event));

#ifdef GSTREAMER_LITE
    gst_pad_set_query_function (wavparse->sinkpad,
            GST_DEBUG_FUNCPTR (gst_wavparse_sink_query));
#endif // GSTREAMER_LITE

  gst_element_add_pad (GST_ELEMENT_CAST (wavparse), wavparse->sinkpad);

  /* src */
  wavparse->srcpad =
      gst_pad_new_from_template (gst_element_class_get_pad_template
      (GST_ELEMENT_GET_CLASS (wavparse), "src"), "src");
  gst_pad_use_fixed_caps (wavparse->srcpad);
  gst_pad_set_query_function (wavparse->srcpad,
      GST_DEBUG_FUNCPTR (gst_wavparse_pad_query));
  gst_pad_set_event_function (wavparse->srcpad,
      GST_DEBUG_FUNCPTR (gst_wavparse_srcpad_event));
	gst_element_add_pad (GST_ELEMENT_CAST (wavparse), wavparse->srcpad);
}

static gboolean
gst_wavparse_parse_file_header (GstElement * element, GstBuffer * buf)
{
  guint32 doctype;

  if (!gst_riff_parse_file_header (element, buf, &doctype))
    return FALSE;

  if (doctype != GST_RIFF_RIFF_WAVE)
    goto not_wav;

  return TRUE;

  /* ERRORS */
not_wav:
  {
    GST_ELEMENT_ERROR (element, STREAM, WRONG_TYPE, (NULL),
        ("File is not a WAVE file: 0x%" G_GINT32_MODIFIER "x", doctype));
    return FALSE;
  }
}

static GstFlowReturn
gst_wavparse_stream_init (GstWavParse * wav)
{
  GstFlowReturn res;
  GstBuffer *buf = NULL;

  if ((res = gst_pad_pull_range (wav->sinkpad,
              wav->offset, 12, &buf)) != GST_FLOW_OK)
    return res;
  else if (!gst_wavparse_parse_file_header (GST_ELEMENT_CAST (wav), buf))
    return GST_FLOW_ERROR;

  wav->offset += 12;

  return GST_FLOW_OK;
}

static gboolean
gst_wavparse_time_to_bytepos (GstWavParse * wav, gint64 ts, gint64 * bytepos)
{
  /* -1 always maps to -1 */
  if (ts == -1) {
    *bytepos = -1;
    return TRUE;
  }

  /* 0 always maps to 0 */
  if (ts == 0) {
    *bytepos = 0;
    return TRUE;
  }

  if (wav->bps > 0) {
    *bytepos = gst_util_uint64_scale_ceil (ts, (guint64) wav->bps, GST_SECOND);
    return TRUE;
  } else if (wav->fact) {
    guint64 bps =
        gst_util_uint64_scale_int (wav->datasize, wav->rate, wav->fact);
    *bytepos = gst_util_uint64_scale_ceil (ts, bps, GST_SECOND);
    return TRUE;
  }

  return FALSE;
}

/* This function is used to perform seeks on the element.
 *
 * It also works when event is NULL, in which case it will just
 * start from the last configured segment. This technique is
 * used when activating the element and to perform the seek in
 * READY.
 */
static gboolean
gst_wavparse_perform_seek (GstWavParse * wav, GstEvent * event)
{
  gboolean res;
  gdouble rate;
  GstFormat format, bformat;
  GstSeekFlags flags;
  GstSeekType cur_type = GST_SEEK_TYPE_NONE, stop_type;
  gint64 cur, stop, upstream_size;
  gboolean flush;
  gboolean update;
  GstSegment seeksegment = { 0, };
  gint64 last_stop;

  if (event) {
    GST_DEBUG_OBJECT (wav, "doing seek with event");

    gst_event_parse_seek (event, &rate, &format, &flags,
        &cur_type, &cur, &stop_type, &stop);

    /* no negative rates yet */
    if (rate < 0.0)
      goto negative_rate;

    if (format != wav->segment.format) {
      GST_INFO_OBJECT (wav, "converting seek-event from %s to %s",
          gst_format_get_name (format),
          gst_format_get_name (wav->segment.format));
      res = TRUE;
      if (cur_type != GST_SEEK_TYPE_NONE)
        res =
            gst_pad_query_convert (wav->srcpad, format, cur,
            wav->segment.format, &cur);
      if (res && stop_type != GST_SEEK_TYPE_NONE)
        res =
            gst_pad_query_convert (wav->srcpad, format, stop,
            wav->segment.format, &stop);
      if (!res)
        goto no_format;

      format = wav->segment.format;
    }
  } else {
    GST_DEBUG_OBJECT (wav, "doing seek without event");
    flags = 0;
    rate = 1.0;
    cur_type = GST_SEEK_TYPE_SET;
    stop_type = GST_SEEK_TYPE_SET;
  }

  /* in push mode, we must delegate to upstream */
  if (wav->streaming) {
    gboolean res = FALSE;

    /* if streaming not yet started; only prepare initial newsegment */
    if (!event || wav->state != GST_WAVPARSE_DATA) {
      if (wav->start_segment)
        gst_event_unref (wav->start_segment);
      wav->start_segment = gst_event_new_segment (&wav->segment);
      res = TRUE;
    } else {
      /* convert seek positions to byte positions in data sections */
      if (format == GST_FORMAT_TIME) {
        /* should not fail */
        if (!gst_wavparse_time_to_bytepos (wav, cur, &cur))
          goto no_position;
        if (!gst_wavparse_time_to_bytepos (wav, stop, &stop))
          goto no_position;
      }
      /* mind sample boundary and header */
      if (cur >= 0) {
        cur -= (cur % wav->bytes_per_sample);
        cur += wav->datastart;
      }
      if (stop >= 0) {
        stop -= (stop % wav->bytes_per_sample);
        stop += wav->datastart;
      }
      GST_DEBUG_OBJECT (wav, "Pushing BYTE seek rate %g, "
          "start %" G_GINT64_FORMAT ", stop %" G_GINT64_FORMAT, rate, cur,
          stop);
      /* BYTE seek event */
      event = gst_event_new_seek (rate, GST_FORMAT_BYTES, flags, cur_type, cur,
          stop_type, stop);
      res = gst_pad_push_event (wav->sinkpad, event);
    }
    return res;
  }

  /* get flush flag */
  flush = flags & GST_SEEK_FLAG_FLUSH;

  /* now we need to make sure the streaming thread is stopped. We do this by
   * either sending a FLUSH_START event downstream which will cause the
   * streaming thread to stop with a WRONG_STATE.
   * For a non-flushing seek we simply pause the task, which will happen as soon
   * as it completes one iteration (and thus might block when the sink is
   * blocking in preroll). */
  if (flush) {
      GST_DEBUG_OBJECT (wav, "sending flush start");
      gst_pad_push_event (wav->srcpad, gst_event_new_flush_start ());
  } else {
    gst_pad_pause_task (wav->sinkpad);
  }

  /* we should now be able to grab the streaming thread because we stopped it
   * with the above flush/pause code */
  GST_PAD_STREAM_LOCK (wav->sinkpad);

  /* save current position */
  last_stop = wav->segment.position;

  GST_DEBUG_OBJECT (wav, "stopped streaming at %" G_GINT64_FORMAT, last_stop);

  /* copy segment, we need this because we still need the old
   * segment when we close the current segment. */
  memcpy (&seeksegment, &wav->segment, sizeof (GstSegment));

  /* configure the seek parameters in the seeksegment. We will then have the
   * right values in the segment to perform the seek */
  if (event) {
    GST_DEBUG_OBJECT (wav, "configuring seek");
    gst_segment_do_seek (&seeksegment, rate, format, flags,
        cur_type, cur, stop_type, stop, &update);
  }

  /* figure out the last position we need to play. If it's configured (stop !=
   * -1), use that, else we play until the total duration of the file */
  if ((stop = seeksegment.stop) == -1)
    stop = seeksegment.duration;

  GST_DEBUG_OBJECT (wav, "cur_type =%d", cur_type);
  if ((cur_type != GST_SEEK_TYPE_NONE)) {
    /* bring offset to bytes, if the bps is 0, we have the segment in BYTES and
     * we can just copy the last_stop. If not, we use the bps to convert TIME to
     * bytes. */
    if (!gst_wavparse_time_to_bytepos (wav, seeksegment.position,
            (gint64 *) & wav->offset))
      wav->offset = seeksegment.position;
    GST_LOG_OBJECT (wav, "offset=%" G_GUINT64_FORMAT, wav->offset);
    wav->offset -= (wav->offset % wav->bytes_per_sample);
    GST_LOG_OBJECT (wav, "offset=%" G_GUINT64_FORMAT, wav->offset);
    wav->offset += wav->datastart;
    GST_LOG_OBJECT (wav, "offset=%" G_GUINT64_FORMAT, wav->offset);
  } else {
    GST_LOG_OBJECT (wav, "continue from offset=%" G_GUINT64_FORMAT,
        wav->offset);
  }

  if (stop_type != GST_SEEK_TYPE_NONE) {
    if (!gst_wavparse_time_to_bytepos (wav, stop, (gint64 *) & wav->end_offset))
      wav->end_offset = stop;
    GST_LOG_OBJECT (wav, "end_offset=%" G_GUINT64_FORMAT, wav->end_offset);
    wav->end_offset -= (wav->end_offset % wav->bytes_per_sample);
    GST_LOG_OBJECT (wav, "end_offset=%" G_GUINT64_FORMAT, wav->end_offset);
    wav->end_offset += wav->datastart;
    GST_LOG_OBJECT (wav, "end_offset=%" G_GUINT64_FORMAT, wav->end_offset);
  } else {
    GST_LOG_OBJECT (wav, "continue to end_offset=%" G_GUINT64_FORMAT,
        wav->end_offset);
  }

  /* make sure filesize is not exceeded due to rounding errors or so,
   * same precaution as in _stream_headers */
  bformat = GST_FORMAT_BYTES;
  if (gst_pad_peer_query_duration (wav->sinkpad, bformat, &upstream_size))
    wav->end_offset = MIN (wav->end_offset, upstream_size);

  /* this is the range of bytes we will use for playback */
  wav->offset = MIN (wav->offset, wav->end_offset);
  wav->dataleft = wav->end_offset - wav->offset;

  GST_DEBUG_OBJECT (wav,
      "seek: rate %lf, offset %" G_GUINT64_FORMAT ", end %" G_GUINT64_FORMAT
      ", segment %" GST_TIME_FORMAT " -- %" GST_TIME_FORMAT, rate, wav->offset,
      wav->end_offset, GST_TIME_ARGS (seeksegment.start), GST_TIME_ARGS (stop));

  /* prepare for streaming again */
    if (flush) {
      /* if we sent a FLUSH_START, we now send a FLUSH_STOP */
      GST_DEBUG_OBJECT (wav, "sending flush stop");
    gst_pad_push_event (wav->srcpad, gst_event_new_flush_stop (TRUE));
    }

  /* now we did the seek and can activate the new segment values */
  memcpy (&wav->segment, &seeksegment, sizeof (GstSegment));

  /* if we're doing a segment seek, post a SEGMENT_START message */
  if (wav->segment.flags & GST_SEEK_FLAG_SEGMENT) {
    gst_element_post_message (GST_ELEMENT_CAST (wav),
        gst_message_new_segment_start (GST_OBJECT_CAST (wav),
            wav->segment.format, wav->segment.position));
  }

  /* now create the newsegment */
  GST_DEBUG_OBJECT (wav, "Creating newsegment from %" G_GINT64_FORMAT
      " to %" G_GINT64_FORMAT, wav->segment.position, stop);

  /* store the newsegment event so it can be sent from the streaming thread. */
  if (wav->start_segment)
    gst_event_unref (wav->start_segment);
  wav->start_segment = gst_event_new_segment (&wav->segment);

  /* mark discont if we are going to stream from another position. */
  if (last_stop != wav->segment.position) {
    GST_DEBUG_OBJECT (wav, "mark DISCONT, we did a seek to another position");
    wav->discont = TRUE;
  }

  /* and start the streaming task again */
  if (!wav->streaming) {
    gst_pad_start_task (wav->sinkpad, (GstTaskFunction) gst_wavparse_loop,
        wav->sinkpad, NULL);
  }

  GST_PAD_STREAM_UNLOCK (wav->sinkpad);

  return TRUE;

  /* ERRORS */
negative_rate:
  {
    GST_DEBUG_OBJECT (wav, "negative playback rates are not supported yet.");
    return FALSE;
  }
no_format:
  {
    GST_DEBUG_OBJECT (wav, "unsupported format given, seek aborted.");
    return FALSE;
  }
no_position:
  {
    GST_DEBUG_OBJECT (wav,
        "Could not determine byte position for desired time");
    return FALSE;
  }
}

/*
 * gst_wavparse_peek_chunk_info:
 * @wav Wavparse object
 * @tag holder for tag
 * @size holder for tag size
 *
 * Peek next chunk info (tag and size)
 *
 * Returns: %TRUE when the chunk info (header) is available
 */
static gboolean
gst_wavparse_peek_chunk_info (GstWavParse * wav, guint32 * tag, guint32 * size)
{
  const guint8 *data = NULL;

  if (gst_adapter_available (wav->adapter) < 8)
    return FALSE;

  data = gst_adapter_map (wav->adapter, 8);
  *tag = GST_READ_UINT32_LE (data);
  *size = GST_READ_UINT32_LE (data + 4);
  gst_adapter_unmap (wav->adapter);

  GST_DEBUG ("Next chunk size is %u bytes, type %" GST_FOURCC_FORMAT, *size,
      GST_FOURCC_ARGS (*tag));

  return TRUE;
}

/*
 * gst_wavparse_peek_chunk:
 * @wav Wavparse object
 * @tag holder for tag
 * @size holder for tag size
 *
 * Peek enough data for one full chunk
 *
 * Returns: %TRUE when the full chunk is available
 */
static gboolean
gst_wavparse_peek_chunk (GstWavParse * wav, guint32 * tag, guint32 * size)
{
  guint32 peek_size = 0;
  guint available;

  if (!gst_wavparse_peek_chunk_info (wav, tag, size))
    return FALSE;

  /* size 0 -> empty data buffer would surprise most callers,
   * large size -> do not bother trying to squeeze that into adapter,
   * so we throw poor man's exception, which can be caught if caller really
   * wants to handle 0 size chunk */
  if (!(*size) || (*size) >= (1 << 30)) {
    GST_INFO ("Invalid/unexpected chunk size %u for tag %" GST_FOURCC_FORMAT,
        *size, GST_FOURCC_ARGS (*tag));
    /* chain should give up */
    wav->abort_buffering = TRUE;
    return FALSE;
  }
  peek_size = (*size + 1) & ~1;
  available = gst_adapter_available (wav->adapter);

  if (available >= (8 + peek_size)) {
    return TRUE;
  } else {
    GST_LOG ("but only %u bytes available now", available);
    return FALSE;
  }
}

/*
 * gst_wavparse_calculate_duration:
 * @wav: wavparse object
 *
 * Calculate duration on demand and store in @wav. Prefer bps, but use fact as a
 * fallback.
 *
 * Returns: %TRUE if duration is available.
 */
static gboolean
gst_wavparse_calculate_duration (GstWavParse * wav)
{
  if (wav->duration > 0)
    return TRUE;

  if (wav->bps > 0) {
    GST_INFO_OBJECT (wav, "Got datasize %" G_GUINT64_FORMAT, wav->datasize);
    wav->duration =
        gst_util_uint64_scale_ceil (wav->datasize, GST_SECOND,
        (guint64) wav->bps);
    GST_INFO_OBJECT (wav, "Got duration (bps) %" GST_TIME_FORMAT,
        GST_TIME_ARGS (wav->duration));
    return TRUE;
  } else if (wav->fact) {
    wav->duration =
        gst_util_uint64_scale_int_ceil (GST_SECOND, wav->fact, wav->rate);
    GST_INFO_OBJECT (wav, "Got duration (fact) %" GST_TIME_FORMAT,
        GST_TIME_ARGS (wav->duration));
    return TRUE;
  }
  return FALSE;
}

static gboolean
gst_waveparse_ignore_chunk (GstWavParse * wav, GstBuffer * buf, guint32 tag,
    guint32 size)
{
  guint flush;

  if (wav->streaming) {
    if (!gst_wavparse_peek_chunk (wav, &tag, &size))
      return FALSE;
  }
  GST_DEBUG_OBJECT (wav, "Ignoring tag %" GST_FOURCC_FORMAT,
      GST_FOURCC_ARGS (tag));
  flush = 8 + ((size + 1) & ~1);
  wav->offset += flush;
  if (wav->streaming) {
    gst_adapter_flush (wav->adapter, flush);
  } else {
    gst_buffer_unref (buf);
  }

  return TRUE;
}

/*
 * gst_wavparse_cue_chunk:
 * @wav GstWavParse object
 * @data holder for data
 * @size holder for data size
 *
 * Parse cue chunk from @data to wav->cues.
 *
 * Returns: %TRUE when cue chunk is available
 */
static gboolean
gst_wavparse_cue_chunk (GstWavParse * wav, const guint8 * data, guint32 size)
{
  guint32 i, ncues;
  GList *cues = NULL;
  GstWavParseCue *cue;

  if (wav->cues) {
    GST_WARNING_OBJECT (wav, "found another cue's");
    return TRUE;
  }

  ncues = GST_READ_UINT32_LE (data);

  if (size < 4 + ncues * 24) {
    GST_WARNING_OBJECT (wav, "broken file %d %d", size, ncues);
    return FALSE;
  }

  /* parse data */
  data += 4;
  for (i = 0; i < ncues; i++) {
    cue = g_new0 (GstWavParseCue, 1);
    cue->id = GST_READ_UINT32_LE (data);
    cue->position = GST_READ_UINT32_LE (data + 4);
    cue->data_chunk_id = GST_READ_UINT32_LE (data + 8);
    cue->chunk_start = GST_READ_UINT32_LE (data + 12);
    cue->block_start = GST_READ_UINT32_LE (data + 16);
    cue->sample_offset = GST_READ_UINT32_LE (data + 20);
    cues = g_list_append (cues, cue);
    data += 24;
  }

  wav->cues = cues;

  return TRUE;
}

/*
 * gst_wavparse_labl_chunk:
 * @wav GstWavParse object
 * @data holder for data
 * @size holder for data size
 *
 * Parse labl from @data to wav->labls.
 *
 * Returns: %TRUE when labl chunk is available
 */
static gboolean
gst_wavparse_labl_chunk (GstWavParse * wav, const guint8 * data, guint32 size)
{
  GstWavParseLabl *labl;

  if (size < 5)
    return FALSE;

  labl = g_new0 (GstWavParseLabl, 1);

  /* parse data */
  data += 8;
  labl->cue_point_id = GST_READ_UINT32_LE (data);
  labl->text = g_memdup (data + 4, size - 4);

  wav->labls = g_list_append (wav->labls, labl);

  return TRUE;
}

/*
 * gst_wavparse_note_chunk:
 * @wav GstWavParse object
 * @data holder for data
 * @size holder for data size
 *
 * Parse note from @data to wav->notes.
 *
 * Returns: %TRUE when note chunk is available
 */
static gboolean
gst_wavparse_note_chunk (GstWavParse * wav, const guint8 * data, guint32 size)
{
  GstWavParseNote *note;

  if (size < 5)
    return FALSE;

  note = g_new0 (GstWavParseNote, 1);

  /* parse data */
  data += 8;
  note->cue_point_id = GST_READ_UINT32_LE (data);
  note->text = g_memdup (data + 4, size - 4);

  wav->notes = g_list_append (wav->notes, note);

  return TRUE;
}

/*
 * gst_wavparse_smpl_chunk:
 * @wav GstWavParse object
 * @data holder for data
 * @size holder for data size
 *
 * Parse smpl chunk from @data.
 *
 * Returns: %TRUE when cue chunk is available
 */
static gboolean
gst_wavparse_smpl_chunk (GstWavParse * wav, const guint8 * data, guint32 size)
{
  guint32 note_number;

  /*
     manufacturer_id = GST_READ_UINT32_LE (data);
     product_id = GST_READ_UINT32_LE (data + 4);
     sample_period = GST_READ_UINT32_LE (data + 8);
   */
  note_number = GST_READ_UINT32_LE (data + 12);
  /*
     pitch_fraction = GST_READ_UINT32_LE (data + 16);
     SMPTE_format = GST_READ_UINT32_LE (data + 20);
     SMPTE_offset = GST_READ_UINT32_LE (data + 24);
     num_sample_loops = GST_READ_UINT32_LE (data + 28);
     List of Sample Loops, 24 bytes each
   */

  if (!wav->tags)
    wav->tags = gst_tag_list_new_empty ();
  gst_tag_list_add (wav->tags, GST_TAG_MERGE_REPLACE,
      GST_TAG_MIDI_BASE_NOTE, (guint) note_number, NULL);
  return TRUE;
}

/*
 * gst_wavparse_adtl_chunk:
 * @wav GstWavParse object
 * @data holder for data
 * @size holder for data size
 *
 * Parse adtl from @data.
 *
 * Returns: %TRUE when adtl chunk is available
 */
static gboolean
gst_wavparse_adtl_chunk (GstWavParse * wav, const guint8 * data, guint32 size)
{
  guint32 ltag, lsize, offset = 0;

  while (size >= 8) {
    ltag = GST_READ_UINT32_LE (data + offset);
    lsize = GST_READ_UINT32_LE (data + offset + 4);

    if (lsize + 8 > size) {
      GST_WARNING_OBJECT (wav, "Invalid adtl size: %u + 8 > %u", lsize, size);
      return FALSE;
    }

    switch (ltag) {
      case GST_RIFF_TAG_labl:
        gst_wavparse_labl_chunk (wav, data + offset, size);
        break;
      case GST_RIFF_TAG_note:
        gst_wavparse_note_chunk (wav, data + offset, size);
        break;
      default:
        GST_WARNING_OBJECT (wav, "Unknowm adtl %" GST_FOURCC_FORMAT,
            GST_FOURCC_ARGS (ltag));
        GST_MEMDUMP_OBJECT (wav, "Unknowm adtl", &data[offset], lsize);
        break;
    }
    offset += 8 + GST_ROUND_UP_2 (lsize);
    size -= 8 + GST_ROUND_UP_2 (lsize);
  }

  return TRUE;
}

static GstTagList *
gst_wavparse_get_tags_toc_entry (GstToc * toc, gchar * id)
{
  GstTagList *tags = NULL;
  GstTocEntry *entry = NULL;

  entry = gst_toc_find_entry (toc, id);
  if (entry != NULL) {
    tags = gst_toc_entry_get_tags (entry);
    if (tags == NULL) {
      tags = gst_tag_list_new_empty ();
      gst_toc_entry_set_tags (entry, tags);
    }
  }

  return tags;
}

/*
 * gst_wavparse_create_toc:
 * @wav GstWavParse object
 *
 * Create TOC from wav->cues and wav->labls.
 */
static gboolean
gst_wavparse_create_toc (GstWavParse * wav)
{
  gint64 start, stop;
  gchar *id;
  GList *list;
  GstWavParseCue *cue;
  GstWavParseLabl *labl;
  GstWavParseNote *note;
  GstTagList *tags;
  GstToc *toc;
  GstTocEntry *entry = NULL, *cur_subentry = NULL, *prev_subentry = NULL;

  GST_OBJECT_LOCK (wav);
  if (wav->toc) {
    GST_OBJECT_UNLOCK (wav);
    GST_WARNING_OBJECT (wav, "found another TOC");
    return FALSE;
  }

  if (!wav->cues) {
    GST_OBJECT_UNLOCK (wav);
    return TRUE;
  }

  /* FIXME: send CURRENT scope toc too */
  toc = gst_toc_new (GST_TOC_SCOPE_GLOBAL);

  /* add cue edition */
  entry = gst_toc_entry_new (GST_TOC_ENTRY_TYPE_EDITION, "cue");
  gst_toc_entry_set_start_stop_times (entry, 0, wav->duration);
  gst_toc_append_entry (toc, entry);

  /* add tracks in cue edition */
  list = wav->cues;
  while (list) {
    cue = list->data;
    prev_subentry = cur_subentry;
    /* previous track stop time = current track start time */
    if (prev_subentry != NULL) {
      gst_toc_entry_get_start_stop_times (prev_subentry, &start, NULL);
      stop = gst_util_uint64_scale_round (cue->position, GST_SECOND, wav->rate);
      gst_toc_entry_set_start_stop_times (prev_subentry, start, stop);
    }
    id = g_strdup_printf ("%08x", cue->id);
    cur_subentry = gst_toc_entry_new (GST_TOC_ENTRY_TYPE_TRACK, id);
    g_free (id);
    start = gst_util_uint64_scale_round (cue->position, GST_SECOND, wav->rate);
    stop = wav->duration;
    gst_toc_entry_set_start_stop_times (cur_subentry, start, stop);
    gst_toc_entry_append_sub_entry (entry, cur_subentry);
    list = g_list_next (list);
  }

  /* add tags in tracks */
  list = wav->labls;
  while (list) {
    labl = list->data;
    id = g_strdup_printf ("%08x", labl->cue_point_id);
    tags = gst_wavparse_get_tags_toc_entry (toc, id);
    g_free (id);
    if (tags != NULL) {
      gst_tag_list_add (tags, GST_TAG_MERGE_APPEND, GST_TAG_TITLE, labl->text,
          NULL);
    }
    list = g_list_next (list);
  }
  list = wav->notes;
  while (list) {
    note = list->data;
    id = g_strdup_printf ("%08x", note->cue_point_id);
    tags = gst_wavparse_get_tags_toc_entry (toc, id);
    g_free (id);
    if (tags != NULL) {
      gst_tag_list_add (tags, GST_TAG_MERGE_PREPEND, GST_TAG_COMMENT,
          note->text, NULL);
    }
    list = g_list_next (list);
  }

  /* send data as TOC */
  wav->toc = toc;

  /* send TOC event */
  if (wav->toc) {
    GST_OBJECT_UNLOCK (wav);
    gst_pad_push_event (wav->srcpad, gst_event_new_toc (wav->toc, FALSE));
  }

  return TRUE;
}

#define MAX_BUFFER_SIZE 4096

static GstFlowReturn
gst_wavparse_stream_headers (GstWavParse * wav)
{
  GstFlowReturn res = GST_FLOW_OK;
  GstBuffer *buf = NULL;
  gst_riff_strf_auds *header = NULL;
  guint32 tag, size;
  gboolean gotdata = FALSE;
  GstCaps *caps = NULL;
  gchar *codec_name = NULL;
  GstEvent **event_p;
  gint64 upstream_size = 0;
  GstStructure *s;

  /* search for "_fmt" chunk, which should be first */
  while (!wav->got_fmt) {
    GstBuffer *extra;

    /* The header starts with a 'fmt ' tag */
    if (wav->streaming) {
      if (!gst_wavparse_peek_chunk (wav, &tag, &size))
        return res;

      gst_adapter_flush (wav->adapter, 8);
      wav->offset += 8;

      if (size) {
        buf = gst_adapter_take_buffer (wav->adapter, size);
        if (size & 1)
          gst_adapter_flush (wav->adapter, 1);
        wav->offset += GST_ROUND_UP_2 (size);
      } else {
        buf = gst_buffer_new ();
      }
    } else {
      if ((res = gst_riff_read_chunk (GST_ELEMENT_CAST (wav), wav->sinkpad,
                  &wav->offset, &tag, &buf)) != GST_FLOW_OK)
        return res;
    }

    if (tag == GST_RIFF_TAG_JUNK || tag == GST_RIFF_TAG_JUNQ ||
        tag == GST_RIFF_TAG_bext || tag == GST_RIFF_TAG_BEXT ||
        tag == GST_RIFF_TAG_LIST || tag == GST_RIFF_TAG_ID32 ||
        tag == GST_RIFF_TAG_id3 || tag == GST_RIFF_TAG_IDVX ||
        tag == GST_BWF_TAG_iXML || tag == GST_BWF_TAG_qlty ||
        tag == GST_BWF_TAG_mext || tag == GST_BWF_TAG_levl ||
        tag == GST_BWF_TAG_link || tag == GST_BWF_TAG_axml) {
      GST_DEBUG_OBJECT (wav, "skipping %" GST_FOURCC_FORMAT " chunk",
          GST_FOURCC_ARGS (tag));
      gst_buffer_unref (buf);
      buf = NULL;
      continue;
    }

    if (tag != GST_RIFF_TAG_fmt)
      goto invalid_wav;

    if (!(gst_riff_parse_strf_auds (GST_ELEMENT_CAST (wav), buf, &header,
                &extra)))
      goto parse_header_error;

    buf = NULL;                 /* parse_strf_auds() took ownership of buffer */

    /* do sanity checks of header fields */
    if (header->channels == 0)
      goto no_channels;
    if (header->rate == 0)
      goto no_rate;

    GST_DEBUG_OBJECT (wav, "creating the caps");

    /* Note: gst_riff_create_audio_caps might need to fix values in
     * the header header depending on the format, so call it first */
    /* FIXME: Need to handle the channel reorder map */
    caps = gst_riff_create_audio_caps (header->format, NULL, header, extra,
        NULL, &codec_name, NULL);

    if (extra)
      gst_buffer_unref (extra);

    if (!caps)
      goto unknown_format;

    /* If we got raw audio from upstream, we remove the codec_data field,
     * which may have been added if the wav header included an extended
     * chunk. We want to keep it for non raw audio.
     */
    s = gst_caps_get_structure (caps, 0);
    if (s && gst_structure_has_name (s, "audio/x-raw")) {
      gst_structure_remove_field (s, "codec_data");
    }

    /* do more sanity checks of header fields
     * (these can be sanitized by gst_riff_create_audio_caps()
     */
    wav->format = header->format;
    wav->rate = header->rate;
    wav->channels = header->channels;
    wav->blockalign = header->blockalign;
    wav->depth = header->bits_per_sample;
    wav->av_bps = header->av_bps;
    wav->vbr = FALSE;

    g_free (header);
    header = NULL;

    /* do format specific handling */
    switch (wav->format) {
      case GST_RIFF_WAVE_FORMAT_MPEGL12:
      case GST_RIFF_WAVE_FORMAT_MPEGL3:
      {
        /* Note: workaround for mp2/mp3 embedded in wav, that relies on the
         * bitrate inside the mpeg stream */
        GST_INFO ("resetting bps from %u to 0 for mp2/3", wav->av_bps);
        wav->bps = 0;
        break;
      }
      case GST_RIFF_WAVE_FORMAT_PCM:
        if (wav->blockalign > wav->channels * ((wav->depth + 7) / 8))
          goto invalid_blockalign;
        /* fall through */
      default:
        if (wav->av_bps > wav->blockalign * wav->rate)
          goto invalid_bps;
        /* use the configured bps */
        wav->bps = wav->av_bps;
        break;
    }

    wav->width = (wav->blockalign * 8) / wav->channels;
    wav->bytes_per_sample = wav->channels * wav->width / 8;

    if (wav->bytes_per_sample <= 0)
      goto no_bytes_per_sample;

    GST_DEBUG_OBJECT (wav, "blockalign = %u", (guint) wav->blockalign);
    GST_DEBUG_OBJECT (wav, "width      = %u", (guint) wav->width);
    GST_DEBUG_OBJECT (wav, "depth      = %u", (guint) wav->depth);
    GST_DEBUG_OBJECT (wav, "av_bps     = %u", (guint) wav->av_bps);
    GST_DEBUG_OBJECT (wav, "frequency  = %u", (guint) wav->rate);
    GST_DEBUG_OBJECT (wav, "channels   = %u", (guint) wav->channels);
    GST_DEBUG_OBJECT (wav, "bytes_per_sample = %u", wav->bytes_per_sample);

    /* bps can be 0 when we don't have a valid bitrate (mostly for compressed
     * formats). This will make the element output a BYTE format segment and
     * will not timestamp the outgoing buffers.
     */
    GST_DEBUG_OBJECT (wav, "bps        = %u", (guint) wav->bps);

    GST_DEBUG_OBJECT (wav, "caps = %" GST_PTR_FORMAT, caps);

    /* create pad later so we can sniff the first few bytes
     * of the real data and correct our caps if necessary */
    gst_caps_replace (&wav->caps, caps);
    gst_caps_replace (&caps, NULL);

    wav->got_fmt = TRUE;

    if (codec_name) {
      wav->tags = gst_tag_list_new_empty ();

      gst_tag_list_add (wav->tags, GST_TAG_MERGE_REPLACE,
          GST_TAG_AUDIO_CODEC, codec_name, NULL);

      g_free (codec_name);
      codec_name = NULL;
    }

  }

  gst_pad_peer_query_duration (wav->sinkpad, GST_FORMAT_BYTES, &upstream_size);
  GST_DEBUG_OBJECT (wav, "upstream size %" G_GUINT64_FORMAT, upstream_size);

  /* loop headers until we get data */
  while (!gotdata) {
    if (wav->streaming) {
      if (!gst_wavparse_peek_chunk_info (wav, &tag, &size))
        goto exit;
    } else {
      GstMapInfo map;

      buf = NULL;
      if ((res =
              gst_pad_pull_range (wav->sinkpad, wav->offset, 8,
                  &buf)) != GST_FLOW_OK)
#ifdef GSTREAMER_LITE
        if (res == GST_FLOW_FLUSHING)
          goto exit;
        else
#endif // GSTREAMER_LITE
        goto header_read_error;
      gst_buffer_map (buf, &map, GST_MAP_READ);
      tag = GST_READ_UINT32_LE (map.data);
      size = GST_READ_UINT32_LE (map.data + 4);
      gst_buffer_unmap (buf, &map);
    }

    GST_INFO_OBJECT (wav,
        "Got TAG: %" GST_FOURCC_FORMAT ", offset %" G_GUINT64_FORMAT,
        GST_FOURCC_ARGS (tag), wav->offset);

    /* wav is a st00pid format, we don't know for sure where data starts.
     * So we have to go bit by bit until we find the 'data' header
     */
    switch (tag) {
      case GST_RIFF_TAG_data:{
        GST_DEBUG_OBJECT (wav, "Got 'data' TAG, size : %u", size);
        if (wav->ignore_length) {
          GST_DEBUG_OBJECT (wav, "Ignoring length");
          size = 0;
        }
        if (wav->streaming) {
          gst_adapter_flush (wav->adapter, 8);
          gotdata = TRUE;
        } else {
          gst_buffer_unref (buf);
        }
        wav->offset += 8;
        wav->datastart = wav->offset;
        /* If size is zero, then the data chunk probably actually extends to
           the end of the file */
        if (size == 0 && upstream_size) {
          size = upstream_size - wav->datastart;
        }
        /* Or the file might be truncated */
        else if (upstream_size) {
          size = MIN (size, (upstream_size - wav->datastart));
        }
        wav->datasize = (guint64) size;
        wav->dataleft = (guint64) size;
        wav->end_offset = size + wav->datastart;
        if (!wav->streaming) {
          /* We will continue parsing tags 'till end */
          wav->offset += size;
        }
        GST_DEBUG_OBJECT (wav, "datasize = %u", size);
        break;
      }
      case GST_RIFF_TAG_fact:{
        if (wav->format != GST_RIFF_WAVE_FORMAT_MPEGL12 &&
            wav->format != GST_RIFF_WAVE_FORMAT_MPEGL3) {
          const guint data_size = 4;

          GST_INFO_OBJECT (wav, "Have fact chunk");
          if (size < data_size) {
            if (!gst_waveparse_ignore_chunk (wav, buf, tag, size)) {
              /* need more data */
              goto exit;
            }
            GST_DEBUG_OBJECT (wav, "need %u, available %u; ignoring chunk",
                data_size, size);
            break;
          }
          /* number of samples (for compressed formats) */
          if (wav->streaming) {
            const guint8 *data = NULL;

            if (!gst_wavparse_peek_chunk (wav, &tag, &size)) {
              goto exit;
            }
            gst_adapter_flush (wav->adapter, 8);
<<<<<<< HEAD
            data = gst_adapter_peek (wav->adapter, data_size);
#ifdef GSTREAMER_LITE
            if (data == NULL) {
                goto header_read_error;
            }
#endif // GSTREAMER_LITE
=======
            data = gst_adapter_map (wav->adapter, data_size);
>>>>>>> 9f154b0c
            wav->fact = GST_READ_UINT32_LE (data);
            gst_adapter_unmap (wav->adapter);
            gst_adapter_flush (wav->adapter, GST_ROUND_UP_2 (size));
          } else {
            gst_buffer_unref (buf);
            buf = NULL;
            if ((res =
                    gst_pad_pull_range (wav->sinkpad, wav->offset + 8,
                        data_size, &buf)) != GST_FLOW_OK)
#ifdef GSTREAMER_LITE
            if (res == GST_FLOW_FLUSHING)
              goto exit;
            else
#endif // GSTREAMER_LITE
              goto header_read_error;
            gst_buffer_extract (buf, 0, &wav->fact, 4);
            wav->fact = GUINT32_FROM_LE (wav->fact);
            gst_buffer_unref (buf);
          }
          GST_DEBUG_OBJECT (wav, "have fact %u", wav->fact);
          wav->offset += 8 + GST_ROUND_UP_2 (size);
          break;
        } else {
          if (!gst_waveparse_ignore_chunk (wav, buf, tag, size)) {
            /* need more data */
            goto exit;
          }
        }
        break;
      }
      case GST_RIFF_TAG_acid:{
        const gst_riff_acid *acid = NULL;
        const guint data_size = sizeof (gst_riff_acid);
        gfloat tempo;

        GST_INFO_OBJECT (wav, "Have acid chunk");
        if (size < data_size) {
          if (!gst_waveparse_ignore_chunk (wav, buf, tag, size)) {
            /* need more data */
            goto exit;
          }
          GST_DEBUG_OBJECT (wav, "need %u, available %u; ignoring chunk",
              data_size, size);
          break;
        }
        if (wav->streaming) {
          if (!gst_wavparse_peek_chunk (wav, &tag, &size)) {
            goto exit;
          }
          gst_adapter_flush (wav->adapter, 8);
          acid = (const gst_riff_acid *) gst_adapter_map (wav->adapter,
              data_size);
          tempo = acid->tempo;
          gst_adapter_unmap (wav->adapter);
        } else {
          GstMapInfo map;
          gst_buffer_unref (buf);
          buf = NULL;
          if ((res =
                  gst_pad_pull_range (wav->sinkpad, wav->offset + 8,
                      size, &buf)) != GST_FLOW_OK)
#ifdef GSTREAMER_LITE
          if (res == GST_FLOW_FLUSHING)
            goto exit;
          else
#endif // GSTREAMER_LITE
            goto header_read_error;
          gst_buffer_map (buf, &map, GST_MAP_READ);
          acid = (const gst_riff_acid *) map.data;
          tempo = acid->tempo;
          gst_buffer_unmap (buf, &map);
        }
        /* send data as tags */
        if (!wav->tags)
          wav->tags = gst_tag_list_new_empty ();
        gst_tag_list_add (wav->tags, GST_TAG_MERGE_REPLACE,
            GST_TAG_BEATS_PER_MINUTE, tempo, NULL);

        size = GST_ROUND_UP_2 (size);
        if (wav->streaming) {
          gst_adapter_flush (wav->adapter, size);
        } else {
          gst_buffer_unref (buf);
        }
        wav->offset += 8 + size;
        break;
      }
        /* FIXME: all list tags after data are ignored in streaming mode */
      case GST_RIFF_TAG_LIST:{
        guint32 ltag;

        if (wav->streaming) {
          const guint8 *data = NULL;

          if (gst_adapter_available (wav->adapter) < 12) {
            goto exit;
          }
          data = gst_adapter_map (wav->adapter, 12);
          ltag = GST_READ_UINT32_LE (data + 8);
          gst_adapter_unmap (wav->adapter);
        } else {
          gst_buffer_unref (buf);
          buf = NULL;
          if ((res =
                  gst_pad_pull_range (wav->sinkpad, wav->offset, 12,
                      &buf)) != GST_FLOW_OK)
#ifdef GSTREAMER_LITE
          if (res == GST_FLOW_FLUSHING)
            goto exit;
          else
#endif // GSTREAMER_LITE
            goto header_read_error;
          gst_buffer_extract (buf, 8, &ltag, 4);
          ltag = GUINT32_FROM_LE (ltag);
        }
        switch (ltag) {
          case GST_RIFF_LIST_INFO:{
            const gint data_size = size - 4;
            GstTagList *new;

            GST_INFO_OBJECT (wav, "Have LIST chunk INFO size %u", data_size);
            if (wav->streaming) {
              if (!gst_wavparse_peek_chunk (wav, &tag, &size)) {
                goto exit;
              }
              gst_adapter_flush (wav->adapter, 12);
              wav->offset += 12;
              if (data_size > 0) {
                buf = gst_adapter_take_buffer (wav->adapter, data_size);
                if (data_size & 1)
                  gst_adapter_flush (wav->adapter, 1);
              }
            } else {
              wav->offset += 12;
              gst_buffer_unref (buf);
              buf = NULL;
              if (data_size > 0) {
                if ((res =
                        gst_pad_pull_range (wav->sinkpad, wav->offset,
                            data_size, &buf)) != GST_FLOW_OK)
#ifdef GSTREAMER_LITE
                if (res == GST_FLOW_FLUSHING)
                  goto exit;
                else
#endif // GSTREAMER_LITE
                  goto header_read_error;
              }
            }
            if (data_size > 0) {
              /* parse tags */
              gst_riff_parse_info (GST_ELEMENT (wav), buf, &new);
              if (new) {
                GstTagList *old = wav->tags;
                wav->tags =
                    gst_tag_list_merge (old, new, GST_TAG_MERGE_REPLACE);
                if (old)
                  gst_tag_list_unref (old);
                gst_tag_list_unref (new);
              }
              gst_buffer_unref (buf);
              wav->offset += GST_ROUND_UP_2 (data_size);
            }
            break;
          }
          case GST_RIFF_LIST_adtl:{
            const gint data_size = size - 4;

            GST_INFO_OBJECT (wav, "Have 'adtl' LIST, size %u", data_size);
            if (wav->streaming) {
              const guint8 *data = NULL;

              gst_adapter_flush (wav->adapter, 12);
              wav->offset += 12;
              data = gst_adapter_map (wav->adapter, data_size);
              gst_wavparse_adtl_chunk (wav, data, data_size);
              gst_adapter_unmap (wav->adapter);
            } else {
              GstMapInfo map;

              gst_buffer_unref (buf);
              buf = NULL;
              wav->offset += 12;
              if ((res =
                      gst_pad_pull_range (wav->sinkpad, wav->offset,
                          data_size, &buf)) != GST_FLOW_OK)
                goto header_read_error;
              gst_buffer_map (buf, &map, GST_MAP_READ);
              gst_wavparse_adtl_chunk (wav, (const guint8 *) map.data,
                  data_size);
              gst_buffer_unmap (buf, &map);
            }
            wav->offset += GST_ROUND_UP_2 (data_size);
            break;
          }
          default:
            GST_WARNING_OBJECT (wav, "Ignoring LIST chunk %" GST_FOURCC_FORMAT,
                GST_FOURCC_ARGS (ltag));
            if (!gst_waveparse_ignore_chunk (wav, buf, tag, size))
              /* need more data */
              goto exit;
            break;
        }
        break;
      }
      case GST_RIFF_TAG_cue:{
        const guint data_size = size;

        GST_DEBUG_OBJECT (wav, "Have 'cue' TAG, size : %u", data_size);
        if (wav->streaming) {
          const guint8 *data = NULL;

          if (!gst_wavparse_peek_chunk (wav, &tag, &size)) {
            goto exit;
          }
          gst_adapter_flush (wav->adapter, 8);
          wav->offset += 8;
          data = gst_adapter_map (wav->adapter, data_size);
          if (!gst_wavparse_cue_chunk (wav, data, data_size)) {
            goto header_read_error;
          }
          gst_adapter_unmap (wav->adapter);
        } else {
          GstMapInfo map;

          wav->offset += 8;
          gst_buffer_unref (buf);
          buf = NULL;
          if ((res =
                  gst_pad_pull_range (wav->sinkpad, wav->offset,
                      data_size, &buf)) != GST_FLOW_OK)
            goto header_read_error;
          gst_buffer_map (buf, &map, GST_MAP_READ);
          if (!gst_wavparse_cue_chunk (wav, (const guint8 *) map.data,
                  data_size)) {
            goto header_read_error;
          }
          gst_buffer_unmap (buf, &map);
        }
        size = GST_ROUND_UP_2 (size);
        if (wav->streaming) {
          gst_adapter_flush (wav->adapter, size);
        } else {
          gst_buffer_unref (buf);
        }
        size = GST_ROUND_UP_2 (size);
        wav->offset += size;
        break;
      }
      case GST_RIFF_TAG_smpl:{
        const gint data_size = size;

        GST_DEBUG_OBJECT (wav, "Have 'smpl' TAG, size : %u", data_size);
        if (wav->streaming) {
          const guint8 *data = NULL;

          if (!gst_wavparse_peek_chunk (wav, &tag, &size)) {
            goto exit;
          }
          gst_adapter_flush (wav->adapter, 8);
          wav->offset += 8;
          data = gst_adapter_map (wav->adapter, data_size);
          if (!gst_wavparse_smpl_chunk (wav, data, data_size)) {
            goto header_read_error;
          }
          gst_adapter_unmap (wav->adapter);
        } else {
          GstMapInfo map;

          wav->offset += 8;
          gst_buffer_unref (buf);
          buf = NULL;
          if ((res =
                  gst_pad_pull_range (wav->sinkpad, wav->offset,
                      data_size, &buf)) != GST_FLOW_OK)
            goto header_read_error;
          gst_buffer_map (buf, &map, GST_MAP_READ);
          if (!gst_wavparse_smpl_chunk (wav, (const guint8 *) map.data,
                  data_size)) {
            goto header_read_error;
          }
          gst_buffer_unmap (buf, &map);
        }
        size = GST_ROUND_UP_2 (size);
        if (wav->streaming) {
          gst_adapter_flush (wav->adapter, size);
        } else {
          gst_buffer_unref (buf);
        }
        size = GST_ROUND_UP_2 (size);
        wav->offset += size;
        break;
      }
      default:
        GST_WARNING_OBJECT (wav, "Ignoring chunk %" GST_FOURCC_FORMAT,
            GST_FOURCC_ARGS (tag));
        if (!gst_waveparse_ignore_chunk (wav, buf, tag, size))
          /* need more data */
          goto exit;
        break;
    }

    if (upstream_size && (wav->offset >= upstream_size)) {
      /* Now we are gone through the whole file */
      gotdata = TRUE;
    }
  }

  GST_DEBUG_OBJECT (wav, "Finished parsing headers");

  if (wav->bps <= 0 && wav->fact) {
#if 0
    /* not a good idea, as for embedded mp2/mp3 we set bps to 0 earlier */
    wav->bps =
        (guint32) gst_util_uint64_scale ((guint64) wav->rate, wav->datasize,
        (guint64) wav->fact);
    GST_INFO_OBJECT (wav, "calculated bps : %u, enabling VBR", wav->bps);
#endif
    wav->vbr = TRUE;
  }

  if (gst_wavparse_calculate_duration (wav)) {
    gst_segment_init (&wav->segment, GST_FORMAT_TIME);
    if (!wav->ignore_length)
      wav->segment.duration = wav->duration;
    if (!wav->toc)
      gst_wavparse_create_toc (wav);
  } else {
    /* no bitrate, let downstream peer do the math, we'll feed it bytes. */
    gst_segment_init (&wav->segment, GST_FORMAT_BYTES);
    if (!wav->ignore_length)
      wav->segment.duration = wav->datasize;
  }

  /* now we have all the info to perform a pending seek if any, if no
   * event, this will still do the right thing and it will also send
   * the right newsegment event downstream. */
  gst_wavparse_perform_seek (wav, wav->seek_event);
  /* remove pending event */
  event_p = &wav->seek_event;
  gst_event_replace (event_p, NULL);

  /* we just started, we are discont */
  wav->discont = TRUE;

  wav->state = GST_WAVPARSE_DATA;

  /* determine reasonable max buffer size,
   * that is, buffers not too small either size or time wise
   * so we do not end up with too many of them */
  /* var abuse */
  if (gst_wavparse_time_to_bytepos (wav, 40 * GST_MSECOND, &upstream_size))
  wav->max_buf_size = upstream_size;
  else
    wav->max_buf_size = 0;
  wav->max_buf_size = MAX (wav->max_buf_size, MAX_BUFFER_SIZE);
  if (wav->blockalign > 0)
    wav->max_buf_size -= (wav->max_buf_size % wav->blockalign);

  GST_DEBUG_OBJECT (wav, "max buffer size %u", wav->max_buf_size);

  return GST_FLOW_OK;

  /* ERROR */
exit:
  {
    if (codec_name)
      g_free (codec_name);
    if (header)
      g_free (header);
    if (caps)
      gst_caps_unref (caps);
    return res;
  }
fail:
  {
    res = GST_FLOW_ERROR;
    goto exit;
  }
invalid_wav:
  {
    GST_ELEMENT_ERROR (wav, STREAM, TYPE_NOT_FOUND, (NULL),
        ("Invalid WAV header (no fmt at start): %"
            GST_FOURCC_FORMAT, GST_FOURCC_ARGS (tag)));
    goto fail;
  }
parse_header_error:
  {
    GST_ELEMENT_ERROR (wav, STREAM, DEMUX, (NULL),
        ("Couldn't parse audio header"));
    goto fail;
  }
no_channels:
  {
    GST_ELEMENT_ERROR (wav, STREAM, FAILED, (NULL),
        ("Stream claims to contain no channels - invalid data"));
    goto fail;
  }
no_rate:
  {
    GST_ELEMENT_ERROR (wav, STREAM, FAILED, (NULL),
        ("Stream with sample_rate == 0 - invalid data"));
    goto fail;
  }
invalid_blockalign:
  {
    GST_ELEMENT_ERROR (wav, STREAM, FAILED, (NULL),
        ("Stream claims blockalign = %u, which is more than %u - invalid data",
            wav->blockalign, wav->channels * ((wav->depth + 7) / 8)));
    goto fail;
  }
invalid_bps:
  {
    GST_ELEMENT_ERROR (wav, STREAM, FAILED, (NULL),
        ("Stream claims av_bsp = %u, which is more than %u - invalid data",
            wav->av_bps, wav->blockalign * wav->rate));
    goto fail;
  }
no_bytes_per_sample:
  {
    GST_ELEMENT_ERROR (wav, STREAM, FAILED, (NULL),
        ("Could not caluclate bytes per sample - invalid data"));
    goto fail;
  }
unknown_format:
  {
    GST_ELEMENT_ERROR (wav, STREAM, TYPE_NOT_FOUND, (NULL),
        ("No caps found for format 0x%x, %u channels, %u Hz",
            wav->format, wav->channels, wav->rate));
    goto fail;
  }
header_read_error:
  {
    GST_ELEMENT_ERROR (wav, STREAM, DEMUX, (NULL),
        ("Couldn't read in header %d (%s)", res, gst_flow_get_name (res)));
    goto fail;
  }
}

/*
 * Read WAV file tag when streaming
 */
static GstFlowReturn
gst_wavparse_parse_stream_init (GstWavParse * wav)
{
  if (gst_adapter_available (wav->adapter) >= 12) {
    GstBuffer *tmp;

    /* _take flushes the data */
    tmp = gst_adapter_take_buffer (wav->adapter, 12);

    GST_DEBUG ("Parsing wav header");
    if (!gst_wavparse_parse_file_header (GST_ELEMENT_CAST (wav), tmp))
      return GST_FLOW_ERROR;

    wav->offset += 12;
    /* Go to next state */
    wav->state = GST_WAVPARSE_HEADER;
  }
  return GST_FLOW_OK;
}

/* handle an event sent directly to the element.
 *
 * This event can be sent either in the READY state or the
 * >READY state. The only event of interest really is the seek
 * event.
 *
 * In the READY state we can only store the event and try to
 * respect it when going to PAUSED. We assume we are in the
 * READY state when our parsing state != GST_WAVPARSE_DATA.
 *
 * When we are steaming, we can simply perform the seek right
 * away.
 */
static gboolean
gst_wavparse_send_event (GstElement * element, GstEvent * event)
{
  GstWavParse *wav = GST_WAVPARSE (element);
  gboolean res = FALSE;
  GstEvent **event_p;

  GST_DEBUG_OBJECT (wav, "received event %s", GST_EVENT_TYPE_NAME (event));

  switch (GST_EVENT_TYPE (event)) {
    case GST_EVENT_SEEK:
      if (wav->state == GST_WAVPARSE_DATA) {
        /* we can handle the seek directly when streaming data */
        res = gst_wavparse_perform_seek (wav, event);
      } else {
        GST_DEBUG_OBJECT (wav, "queuing seek for later");

        event_p = &wav->seek_event;
        gst_event_replace (event_p, event);

        /* we always return true */
        res = TRUE;
      }
      break;
    default:
      break;
  }
  gst_event_unref (event);
  return res;
}

static gboolean
gst_wavparse_have_dts_caps (const GstCaps * caps, GstTypeFindProbability prob)
{
  GstStructure *s;

  s = gst_caps_get_structure (caps, 0);
  if (!gst_structure_has_name (s, "audio/x-dts"))
    return FALSE;
  if (prob >= GST_TYPE_FIND_LIKELY)
    return TRUE;
  /* DTS at non-0 offsets and without second sync may yield POSSIBLE .. */
  if (prob < GST_TYPE_FIND_POSSIBLE)
    return FALSE;
  /* .. in which case we want at least a valid-looking rate and channels */
  if (!gst_structure_has_field (s, "channels"))
    return FALSE;
  /* and for extra assurance we could also check the rate from the DTS frame
   * against the one in the wav header, but for now let's not do that */
  return gst_structure_has_field (s, "rate");
}

static GstTagList *
gst_wavparse_get_upstream_tags (GstWavParse * wav, GstTagScope scope)
{
  GstTagList *tags = NULL;
  GstEvent *ev;
  gint i;

  i = 0;
  while ((ev = gst_pad_get_sticky_event (wav->sinkpad, GST_EVENT_TAG, i++))) {
    gst_event_parse_tag (ev, &tags);
    if (tags != NULL && gst_tag_list_get_scope (tags) == scope) {
      tags = gst_tag_list_copy (tags);
      gst_tag_list_remove_tag (tags, GST_TAG_CONTAINER_FORMAT);
      gst_event_unref (ev);
      break;
    }
    tags = NULL;
    gst_event_unref (ev);
  }
  return tags;
}

static void
gst_wavparse_add_src_pad (GstWavParse * wav, GstBuffer * buf)
{
  GstStructure *s;
  GstTagList *tags, *utags;

  GST_DEBUG_OBJECT (wav, "adding src pad");

  g_assert (wav->caps != NULL);

    s = gst_caps_get_structure (wav->caps, 0);
  if (s && gst_structure_has_name (s, "audio/x-raw") && buf != NULL) {
      GstTypeFindProbability prob;
      GstCaps *tf_caps;

      tf_caps = gst_type_find_helper_for_buffer (GST_OBJECT (wav), buf, &prob);
      if (tf_caps != NULL) {
        GST_LOG ("typefind caps = %" GST_PTR_FORMAT ", P=%d", tf_caps, prob);
        if (gst_wavparse_have_dts_caps (tf_caps, prob)) {
          GST_INFO_OBJECT (wav, "Found DTS marker in file marked as raw PCM");
          gst_caps_unref (wav->caps);
          wav->caps = tf_caps;

          gst_tag_list_add (wav->tags, GST_TAG_MERGE_REPLACE,
              GST_TAG_AUDIO_CODEC, "dts", NULL);
        } else {
          GST_DEBUG_OBJECT (wav, "found caps %" GST_PTR_FORMAT " for stream "
              "marked as raw PCM audio, but ignoring for now", tf_caps);
          gst_caps_unref (tf_caps);
        }
      }
    }

  gst_pad_set_caps (wav->srcpad, wav->caps);
  gst_caps_replace (&wav->caps, NULL);

  if (wav->start_segment) {
    GST_DEBUG_OBJECT (wav, "Send start segment event on newpad");
    gst_pad_push_event (wav->srcpad, wav->start_segment);
    wav->start_segment = NULL;
  }

  /* upstream tags, e.g. from id3/ape tag before the wav file; assume for now
   * that there'll be only one scope/type of tag list from upstream, if any */
  utags = gst_wavparse_get_upstream_tags (wav, GST_TAG_SCOPE_GLOBAL);
  if (utags == NULL)
    utags = gst_wavparse_get_upstream_tags (wav, GST_TAG_SCOPE_STREAM);

  /* if there's a tag upstream it's probably been added to override the
   * tags from inside the wav header, so keep upstream tags if in doubt */
  tags = gst_tag_list_merge (utags, wav->tags, GST_TAG_MERGE_KEEP);

  if (wav->tags != NULL) {
    gst_tag_list_unref (wav->tags);
    wav->tags = NULL;
  }

  if (utags != NULL)
    gst_tag_list_unref (utags);

  /* send tags downstream, if any */
  if (tags != NULL)
    gst_pad_push_event (wav->srcpad, gst_event_new_tag (tags));
}

static GstFlowReturn
gst_wavparse_stream_data (GstWavParse * wav)
{
  GstBuffer *buf = NULL;
  GstFlowReturn res = GST_FLOW_OK;
  guint64 desired, obtained;
  GstClockTime timestamp, next_timestamp, duration;
  guint64 pos, nextpos;

iterate_adapter:
  GST_LOG_OBJECT (wav,
      "offset: %" G_GINT64_FORMAT " , end: %" G_GINT64_FORMAT " , dataleft: %"
      G_GINT64_FORMAT, wav->offset, wav->end_offset, wav->dataleft);

  /* Get the next n bytes and output them */
  if (wav->dataleft == 0 || wav->dataleft < wav->blockalign)
    goto found_eos;

  /* scale the amount of data by the segment rate so we get equal
   * amounts of data regardless of the playback rate */
  desired =
      MIN (gst_guint64_to_gdouble (wav->dataleft),
      wav->max_buf_size * ABS (wav->segment.rate));

  if (desired >= wav->blockalign && wav->blockalign > 0)
    desired -= (desired % wav->blockalign);

  GST_LOG_OBJECT (wav, "Fetching %" G_GINT64_FORMAT " bytes of data "
      "from the sinkpad", desired);

  if (wav->streaming) {
    guint avail = gst_adapter_available (wav->adapter);
    guint extra;

    /* flush some bytes if evil upstream sends segment that starts
     * before data or does is not send sample aligned segment */
    if (G_LIKELY (wav->offset >= wav->datastart)) {
      extra = (wav->offset - wav->datastart) % wav->bytes_per_sample;
    } else {
      extra = wav->datastart - wav->offset;
    }

    if (G_UNLIKELY (extra)) {
      extra = wav->bytes_per_sample - extra;
      if (extra <= avail) {
        GST_DEBUG_OBJECT (wav, "flushing %u bytes to sample boundary", extra);
        gst_adapter_flush (wav->adapter, extra);
        wav->offset += extra;
        wav->dataleft -= extra;
        goto iterate_adapter;
      } else {
        GST_DEBUG_OBJECT (wav, "flushing %u bytes", avail);
        gst_adapter_clear (wav->adapter);
        wav->offset += avail;
        wav->dataleft -= avail;
        return GST_FLOW_OK;
      }
    }

    if (avail < desired) {
      GST_LOG_OBJECT (wav, "Got only %u bytes of data from the sinkpad", avail);
      return GST_FLOW_OK;
    }

    buf = gst_adapter_take_buffer (wav->adapter, desired);
  } else {
    if ((res = gst_pad_pull_range (wav->sinkpad, wav->offset,
                desired, &buf)) != GST_FLOW_OK)
      goto pull_error;

    /* we may get a short buffer at the end of the file */
    if (gst_buffer_get_size (buf) < desired) {
      gsize size = gst_buffer_get_size (buf);

      GST_LOG_OBJECT (wav, "Got only %" G_GSIZE_FORMAT " bytes of data", size);
      if (size >= wav->blockalign) {
        if (wav->blockalign > 0) {
          buf = gst_buffer_make_writable (buf);
          gst_buffer_resize (buf, 0, size - (size % wav->blockalign));
        }
      } else {
        gst_buffer_unref (buf);
        goto found_eos;
      }
    }
  }

  obtained = gst_buffer_get_size (buf);

  /* our positions in bytes */
  pos = wav->offset - wav->datastart;
  nextpos = pos + obtained;

  /* update offsets, does not overflow. */
  buf = gst_buffer_make_writable (buf);
  GST_BUFFER_OFFSET (buf) = pos / wav->bytes_per_sample;
  GST_BUFFER_OFFSET_END (buf) = nextpos / wav->bytes_per_sample;

  /* first chunk of data? create the source pad. We do this only here so
   * we can detect broken .wav files with dts disguised as raw PCM (sigh) */
  if (G_UNLIKELY (wav->first)) {
    wav->first = FALSE;
    /* this will also push the segment events */
    gst_wavparse_add_src_pad (wav, buf);
  } else {
    /* If we have a pending start segment, send it now. */
    if (G_UNLIKELY (wav->start_segment != NULL)) {
      gst_pad_push_event (wav->srcpad, wav->start_segment);
      wav->start_segment = NULL;
    }
  }

  if (wav->bps > 0) {
    /* and timestamps if we have a bitrate, be careful for overflows */
    timestamp =
        gst_util_uint64_scale_ceil (pos, GST_SECOND, (guint64) wav->bps);
    next_timestamp =
        gst_util_uint64_scale_ceil (nextpos, GST_SECOND, (guint64) wav->bps);
    duration = next_timestamp - timestamp;

    /* update current running segment position */
    if (G_LIKELY (next_timestamp >= wav->segment.start))
      wav->segment.position = next_timestamp;
  } else if (wav->fact) {
    guint64 bps =
        gst_util_uint64_scale_int (wav->datasize, wav->rate, wav->fact);
    /* and timestamps if we have a bitrate, be careful for overflows */
    timestamp = gst_util_uint64_scale_ceil (pos, GST_SECOND, bps);
    next_timestamp = gst_util_uint64_scale_ceil (nextpos, GST_SECOND, bps);
    duration = next_timestamp - timestamp;
  } else {
    /* no bitrate, all we know is that the first sample has timestamp 0, all
     * other positions and durations have unknown timestamp. */
    if (pos == 0)
      timestamp = 0;
    else
      timestamp = GST_CLOCK_TIME_NONE;
    duration = GST_CLOCK_TIME_NONE;
    /* update current running segment position with byte offset */
    if (G_LIKELY (nextpos >= wav->segment.start))
      wav->segment.position = nextpos;
  }
  if ((pos > 0) && wav->vbr) {
    /* don't set timestamps for VBR files if it's not the first buffer */
    timestamp = GST_CLOCK_TIME_NONE;
    duration = GST_CLOCK_TIME_NONE;
  }
  if (wav->discont) {
    GST_DEBUG_OBJECT (wav, "marking DISCONT");
    GST_BUFFER_FLAG_SET (buf, GST_BUFFER_FLAG_DISCONT);
    wav->discont = FALSE;
  }

  GST_BUFFER_TIMESTAMP (buf) = timestamp;
  GST_BUFFER_DURATION (buf) = duration;

  GST_LOG_OBJECT (wav,
      "Got buffer. timestamp:%" GST_TIME_FORMAT " , duration:%" GST_TIME_FORMAT
      ", size:%" G_GSIZE_FORMAT, GST_TIME_ARGS (timestamp),
      GST_TIME_ARGS (duration), gst_buffer_get_size (buf));

  if ((res = gst_pad_push (wav->srcpad, buf)) != GST_FLOW_OK)
    goto push_error;

  if (obtained < wav->dataleft) {
    wav->offset += obtained;
    wav->dataleft -= obtained;
  } else {
    wav->offset += wav->dataleft;
    wav->dataleft = 0;
  }

  /* Iterate until need more data, so adapter size won't grow */
  if (wav->streaming) {
    GST_LOG_OBJECT (wav,
        "offset: %" G_GINT64_FORMAT " , end: %" G_GINT64_FORMAT, wav->offset,
        wav->end_offset);
    goto iterate_adapter;
  }
  return res;

  /* ERROR */
found_eos:
  {
    GST_DEBUG_OBJECT (wav, "found EOS");
    return GST_FLOW_EOS;
  }
pull_error:
  {
    /* check if we got EOS */
    if (res == GST_FLOW_EOS)
      goto found_eos;

    GST_WARNING_OBJECT (wav,
        "Error getting %" G_GINT64_FORMAT " bytes from the "
        "sinkpad (dataleft = %" G_GINT64_FORMAT ")", desired, wav->dataleft);
    return res;
  }
push_error:
  {
    GST_INFO_OBJECT (wav,
        "Error pushing on srcpad %s:%s, reason %s, is linked? = %d",
        GST_DEBUG_PAD_NAME (wav->srcpad), gst_flow_get_name (res),
        gst_pad_is_linked (wav->srcpad));
    return res;
  }
}

static void
gst_wavparse_loop (GstPad * pad)
{
  GstFlowReturn ret;
  GstWavParse *wav = GST_WAVPARSE (GST_PAD_PARENT (pad));
  GstEvent *event;
  gchar *stream_id;

  GST_LOG_OBJECT (wav, "process data");

  switch (wav->state) {
    case GST_WAVPARSE_START:
      GST_INFO_OBJECT (wav, "GST_WAVPARSE_START");
      if ((ret = gst_wavparse_stream_init (wav)) != GST_FLOW_OK)
        goto pause;

      stream_id =
          gst_pad_create_stream_id (wav->srcpad, GST_ELEMENT_CAST (wav), NULL);
      event = gst_event_new_stream_start (stream_id);
      gst_event_set_group_id (event, gst_util_group_id_next ());
      gst_pad_push_event (wav->srcpad, event);
      g_free (stream_id);

      wav->state = GST_WAVPARSE_HEADER;
      /* fall-through */

    case GST_WAVPARSE_HEADER:
      GST_INFO_OBJECT (wav, "GST_WAVPARSE_HEADER");
      if ((ret = gst_wavparse_stream_headers (wav)) != GST_FLOW_OK)
        goto pause;

      wav->state = GST_WAVPARSE_DATA;
      GST_INFO_OBJECT (wav, "GST_WAVPARSE_DATA");
      /* fall-through */

    case GST_WAVPARSE_DATA:
      if ((ret = gst_wavparse_stream_data (wav)) != GST_FLOW_OK)
        goto pause;
      break;
    default:
      g_assert_not_reached ();
  }
  return;

  /* ERRORS */
pause:
  {
    const gchar *reason = gst_flow_get_name (ret);

    GST_DEBUG_OBJECT (wav, "pausing task, reason %s", reason);
    gst_pad_pause_task (pad);

    if (ret == GST_FLOW_EOS) {
      /* handle end-of-stream/segment */
      /* so align our position with the end of it, if there is one
       * this ensures a subsequent will arrive at correct base/acc time */
      if (wav->segment.format == GST_FORMAT_TIME) {
        if (wav->segment.rate > 0.0 &&
            GST_CLOCK_TIME_IS_VALID (wav->segment.stop))
          wav->segment.position = wav->segment.stop;
        else if (wav->segment.rate < 0.0)
          wav->segment.position = wav->segment.start;
      }
      if (wav->state == GST_WAVPARSE_START) {
        GST_ELEMENT_ERROR (wav, STREAM, WRONG_TYPE, (NULL),
            ("No valid input found before end of stream"));
        gst_pad_push_event (wav->srcpad, gst_event_new_eos ());
      } else {
      /* add pad before we perform EOS */
      if (G_UNLIKELY (wav->first)) {
        wav->first = FALSE;
        gst_wavparse_add_src_pad (wav, NULL);
      }

      /* perform EOS logic */
      if (wav->segment.flags & GST_SEEK_FLAG_SEGMENT) {
        GstClockTime stop;

        if ((stop = wav->segment.stop) == -1)
          stop = wav->segment.duration;

        gst_element_post_message (GST_ELEMENT_CAST (wav),
            gst_message_new_segment_done (GST_OBJECT_CAST (wav),
                wav->segment.format, stop));
          gst_pad_push_event (wav->srcpad,
              gst_event_new_segment_done (wav->segment.format, stop));
      } else {
          gst_pad_push_event (wav->srcpad, gst_event_new_eos ());
      }
      }
    } else if (ret == GST_FLOW_NOT_LINKED || ret < GST_FLOW_EOS) {
      /* for fatal errors we post an error message, post the error
       * first so the app knows about the error first. */
      GST_ELEMENT_ERROR (wav, STREAM, FAILED,
          (_("Internal data flow error.")),
          ("streaming task paused, reason %s (%d)", reason, ret));
        gst_pad_push_event (wav->srcpad, gst_event_new_eos ());
    }
    return;
  }
}

static GstFlowReturn
gst_wavparse_chain (GstPad * pad, GstObject * parent, GstBuffer * buf)
{
  GstFlowReturn ret;
  GstWavParse *wav = GST_WAVPARSE (parent);

  GST_LOG_OBJECT (wav, "adapter_push %" G_GSIZE_FORMAT " bytes",
      gst_buffer_get_size (buf));

  gst_adapter_push (wav->adapter, buf);

  switch (wav->state) {
    case GST_WAVPARSE_START:
      GST_INFO_OBJECT (wav, "GST_WAVPARSE_START");
      if ((ret = gst_wavparse_parse_stream_init (wav)) != GST_FLOW_OK)
        goto done;

      if (wav->state != GST_WAVPARSE_HEADER)
        break;

      /* otherwise fall-through */
    case GST_WAVPARSE_HEADER:
      GST_INFO_OBJECT (wav, "GST_WAVPARSE_HEADER");
      if ((ret = gst_wavparse_stream_headers (wav)) != GST_FLOW_OK)
        goto done;

      if (!wav->got_fmt || wav->datastart == 0)
        break;

      wav->state = GST_WAVPARSE_DATA;
      GST_INFO_OBJECT (wav, "GST_WAVPARSE_DATA");

      /* fall-through */
    case GST_WAVPARSE_DATA:
      if (buf && GST_BUFFER_FLAG_IS_SET (buf, GST_BUFFER_FLAG_DISCONT))
        wav->discont = TRUE;
      if ((ret = gst_wavparse_stream_data (wav)) != GST_FLOW_OK)
        goto done;
      break;
    default:
      g_return_val_if_reached (GST_FLOW_ERROR);
  }
done:
  if (G_UNLIKELY (wav->abort_buffering)) {
    wav->abort_buffering = FALSE;
    ret = GST_FLOW_ERROR;
    /* sort of demux/parse error */
    GST_ELEMENT_ERROR (wav, STREAM, DEMUX, (NULL), ("unhandled buffer size"));
  }
#ifdef GSTREAMER_LITE
  else if (G_UNLIKELY(ret != GST_FLOW_OK && ret != GST_FLOW_FLUSHING && ret != GST_FLOW_EOS))
  {
      GST_ELEMENT_ERROR (wav, STREAM, FAILED,
          (_("Internal data flow error.")),
          ("streaming task paused, reason %s (%d)",
              gst_flow_get_name (ret), ret));
  }
#endif // GSTREAMER_LITE

  return ret;
}

static GstFlowReturn
gst_wavparse_flush_data (GstWavParse * wav)
{
  GstFlowReturn ret = GST_FLOW_OK;
  guint av;

  if ((av = gst_adapter_available (wav->adapter)) > 0) {
    wav->dataleft = av;
    wav->end_offset = wav->offset + av;
    ret = gst_wavparse_stream_data (wav);
  }

  return ret;
}

static gboolean
gst_wavparse_sink_event (GstPad * pad, GstObject * parent, GstEvent * event)
{
  GstWavParse *wav = GST_WAVPARSE (parent);
  gboolean ret = TRUE;

  GST_LOG_OBJECT (wav, "handling %s event", GST_EVENT_TYPE_NAME (event));

  switch (GST_EVENT_TYPE (event)) {
    case GST_EVENT_CAPS:
    {
      /* discard, we'll come up with proper src caps */
      gst_event_unref (event);
      break;
    }
    case GST_EVENT_SEGMENT:
    {
      gint64 start, stop, offset = 0, end_offset = -1;
      GstSegment segment;

      /* some debug output */
      gst_event_copy_segment (event, &segment);
      GST_DEBUG_OBJECT (wav, "received newsegment %" GST_SEGMENT_FORMAT,
          &segment);

      if (wav->state != GST_WAVPARSE_DATA) {
        GST_DEBUG_OBJECT (wav, "still starting, eating event");
        goto exit;
      }

      /* now we are either committed to TIME or BYTE format,
       * and we only expect a BYTE segment, e.g. following a seek */
      if (segment.format == GST_FORMAT_BYTES) {
        /* handle (un)signed issues */
        start = segment.start;
        stop = segment.stop;
        if (start > 0) {
          offset = start;
          start -= wav->datastart;
          start = MAX (start, 0);
        }
        if (stop > 0) {
          end_offset = stop;
          segment.stop -= wav->datastart;
          segment.stop = MAX (stop, 0);
        }
        if (wav->segment.format == GST_FORMAT_TIME) {
          guint64 bps = wav->bps;

          /* operating in format TIME, so we can convert */
          if (!bps && wav->fact)
            bps =
                gst_util_uint64_scale_int (wav->datasize, wav->rate, wav->fact);
          if (bps) {
            if (start >= 0)
              start =
                  gst_util_uint64_scale_ceil (start, GST_SECOND,
                  (guint64) wav->bps);
            if (stop >= 0)
              stop =
                  gst_util_uint64_scale_ceil (stop, GST_SECOND,
                  (guint64) wav->bps);
          }
        }
      } else {
        GST_DEBUG_OBJECT (wav, "unsupported segment format, ignoring");
        goto exit;
      }

      segment.start = start;
      segment.stop = stop;

      /* accept upstream's notion of segment and distribute along */
      segment.format = wav->segment.format;
      segment.time = segment.position = segment.start;
      segment.duration = wav->segment.duration;
      segment.base = gst_segment_to_running_time (&wav->segment,
          GST_FORMAT_TIME, wav->segment.position);

      gst_segment_copy_into (&segment, &wav->segment);

      /* also store the newsegment event for the streaming thread */
      if (wav->start_segment)
        gst_event_unref (wav->start_segment);
      GST_DEBUG_OBJECT (wav, "Storing newseg %" GST_SEGMENT_FORMAT, &segment);
      wav->start_segment = gst_event_new_segment (&segment);

      /* stream leftover data in current segment */
      gst_wavparse_flush_data (wav);
      /* and set up streaming thread for next one */
      wav->offset = offset;
      wav->end_offset = end_offset;
      if (wav->end_offset > 0) {
#ifdef GSTREAMER_LITE
        wav->dataleft = MIN(wav->datasize, wav->end_offset - wav->offset);
#else 
        wav->dataleft = wav->end_offset - wav->offset;
#endif // GSTREAMER_LITE
      } else {
        /* infinity; upstream will EOS when done */
        wav->dataleft = G_MAXUINT64;
      }
    exit:
      gst_event_unref (event);
      break;
    }
#ifdef GSTREAMER_LITE
    case FX_EVENT_RANGE_READY: // This event appears only in pull mode during outrange seeking.
        ret = gst_pad_start_task (pad, (GstTaskFunction) gst_wavparse_loop, pad, NULL);
        gst_event_unref(event);
        break;
#endif // GSTREAMER_LITE
    case GST_EVENT_EOS:
      if (wav->state == GST_WAVPARSE_START) {
        GST_ELEMENT_ERROR (wav, STREAM, WRONG_TYPE, (NULL),
            ("No valid input found before end of stream"));
      } else {
      /* add pad if needed so EOS is seen downstream */
      if (G_UNLIKELY (wav->first)) {
        wav->first = FALSE;
        gst_wavparse_add_src_pad (wav, NULL);
      } else {
        /* stream leftover data in current segment */
        gst_wavparse_flush_data (wav);
      }
      }

      /* fall-through */
    case GST_EVENT_FLUSH_STOP:
    {
      GstClockTime dur;

      gst_adapter_clear (wav->adapter);
      wav->discont = TRUE;
      dur = wav->segment.duration;
      gst_segment_init (&wav->segment, wav->segment.format);
      wav->segment.duration = dur;
      /* fall-through */
    }
    default:
      ret = gst_pad_event_default (wav->sinkpad, parent, event);
      break;
  }

  return ret;
}

#if 0
/* convert and query stuff */
static const GstFormat *
gst_wavparse_get_formats (GstPad * pad)
{
  static GstFormat formats[] = {
    GST_FORMAT_TIME,
    GST_FORMAT_BYTES,
    GST_FORMAT_DEFAULT,         /* a "frame", ie a set of samples per Hz */
    0
  };

  return formats;
}
#endif

static gboolean
gst_wavparse_pad_convert (GstPad * pad,
    GstFormat src_format, gint64 src_value,
    GstFormat * dest_format, gint64 * dest_value)
{
  GstWavParse *wavparse;
  gboolean res = TRUE;

  wavparse = GST_WAVPARSE (GST_PAD_PARENT (pad));

  if (*dest_format == src_format) {
    *dest_value = src_value;
    return TRUE;
  }

  if ((wavparse->bps == 0) && !wavparse->fact)
    goto no_bps_fact;

  GST_INFO_OBJECT (wavparse, "converting value from %s to %s",
      gst_format_get_name (src_format), gst_format_get_name (*dest_format));

  switch (src_format) {
    case GST_FORMAT_BYTES:
      switch (*dest_format) {
        case GST_FORMAT_DEFAULT:
          *dest_value = src_value / wavparse->bytes_per_sample;
          /* make sure we end up on a sample boundary */
          *dest_value -= *dest_value % wavparse->bytes_per_sample;
          break;
        case GST_FORMAT_TIME:
          /* src_value + datastart = offset */
          GST_INFO_OBJECT (wavparse,
              "src=%" G_GINT64_FORMAT ", offset=%" G_GINT64_FORMAT, src_value,
              wavparse->offset);
          if (wavparse->bps > 0)
            *dest_value = gst_util_uint64_scale_ceil (src_value, GST_SECOND,
                (guint64) wavparse->bps);
          else if (wavparse->fact) {
            guint64 bps = gst_util_uint64_scale_int_ceil (wavparse->datasize,
                wavparse->rate, wavparse->fact);

            *dest_value =
                gst_util_uint64_scale_int_ceil (src_value, GST_SECOND, bps);
          } else {
            res = FALSE;
          }
          break;
        default:
          res = FALSE;
          goto done;
      }
      break;

    case GST_FORMAT_DEFAULT:
      switch (*dest_format) {
        case GST_FORMAT_BYTES:
          *dest_value = src_value * wavparse->bytes_per_sample;
          break;
        case GST_FORMAT_TIME:
          *dest_value = gst_util_uint64_scale (src_value, GST_SECOND,
              (guint64) wavparse->rate);
          break;
        default:
          res = FALSE;
          goto done;
      }
      break;

    case GST_FORMAT_TIME:
      switch (*dest_format) {
        case GST_FORMAT_BYTES:
          if (wavparse->bps > 0)
            *dest_value = gst_util_uint64_scale (src_value,
                (guint64) wavparse->bps, GST_SECOND);
          else {
            guint64 bps = gst_util_uint64_scale_int (wavparse->datasize,
                wavparse->rate, wavparse->fact);

            *dest_value = gst_util_uint64_scale (src_value, bps, GST_SECOND);
          }
          /* make sure we end up on a sample boundary */
          *dest_value -= *dest_value % wavparse->blockalign;
          break;
        case GST_FORMAT_DEFAULT:
          *dest_value = gst_util_uint64_scale (src_value,
              (guint64) wavparse->rate, GST_SECOND);
          break;
        default:
          res = FALSE;
          goto done;
      }
      break;

    default:
      res = FALSE;
      goto done;
  }

done:
  return res;

  /* ERRORS */
no_bps_fact:
  {
    GST_DEBUG_OBJECT (wavparse, "bps 0 or no fact chunk, cannot convert");
    res = FALSE;
    goto done;
  }
}

/* handle queries for location and length in requested format */
static gboolean
gst_wavparse_pad_query (GstPad * pad, GstObject * parent, GstQuery * query)
{
  gboolean res = TRUE;
  GstWavParse *wav = GST_WAVPARSE (parent);

  /* only if we know */
  if (wav->state != GST_WAVPARSE_DATA) {
    return FALSE;
  }

  GST_LOG_OBJECT (pad, "%s query", GST_QUERY_TYPE_NAME (query));

  switch (GST_QUERY_TYPE (query)) {
    case GST_QUERY_POSITION:
    {
      gint64 curb;
      gint64 cur;
      GstFormat format;

      /* this is not very precise, as we have pushed severla buffer upstream for prerolling */
      curb = wav->offset - wav->datastart;
      gst_query_parse_position (query, &format, NULL);
      GST_INFO_OBJECT (wav, "pos query at %" G_GINT64_FORMAT, curb);

      switch (format) {
        case GST_FORMAT_BYTES:
          format = GST_FORMAT_BYTES;
          cur = curb;
          break;
        default:
          res = gst_wavparse_pad_convert (pad, GST_FORMAT_BYTES, curb,
              &format, &cur);
          break;
      }
      if (res)
        gst_query_set_position (query, format, cur);
      break;
    }
    case GST_QUERY_DURATION:
    {
      gint64 duration = 0;
      GstFormat format;

      if (wav->ignore_length) {
        res = FALSE;
        break;
      }

      gst_query_parse_duration (query, &format, NULL);

      switch (format) {
        case GST_FORMAT_BYTES:{
          format = GST_FORMAT_BYTES;
          duration = wav->datasize;
          break;
        }
        case GST_FORMAT_TIME:
          if ((res = gst_wavparse_calculate_duration (wav))) {
            duration = wav->duration;
          }
          break;
        default:
          res = FALSE;
          break;
      }
      if (res)
        gst_query_set_duration (query, format, duration);
      break;
    }
    case GST_QUERY_CONVERT:
    {
      gint64 srcvalue, dstvalue;
      GstFormat srcformat, dstformat;

      gst_query_parse_convert (query, &srcformat, &srcvalue,
          &dstformat, &dstvalue);
      res = gst_wavparse_pad_convert (pad, srcformat, srcvalue,
          &dstformat, &dstvalue);
      if (res)
        gst_query_set_convert (query, srcformat, srcvalue, dstformat, dstvalue);
      break;
    }
    case GST_QUERY_SEEKING:{
      GstFormat fmt;
      gboolean seekable = FALSE;

      gst_query_parse_seeking (query, &fmt, NULL, NULL, NULL);
      if (fmt == wav->segment.format) {
        if (wav->streaming) {
          GstQuery *q;

          q = gst_query_new_seeking (GST_FORMAT_BYTES);
          if ((res = gst_pad_peer_query (wav->sinkpad, q))) {
            gst_query_parse_seeking (q, &fmt, &seekable, NULL, NULL);
            GST_LOG_OBJECT (wav, "upstream BYTE seekable %d", seekable);
          }
          gst_query_unref (q);
        } else {
          GST_LOG_OBJECT (wav, "looping => seekable");
          seekable = TRUE;
          res = TRUE;
        }
      } else if (fmt == GST_FORMAT_TIME) {
        res = TRUE;
      }
      if (res) {
        gst_query_set_seeking (query, fmt, seekable, 0, wav->segment.duration);
      }
      break;
    }
    default:
      res = gst_pad_query_default (pad, parent, query);
      break;
  }
  return res;
}

#ifdef GSTREAMER_LITE
static gboolean 
gst_wavparse_sink_query (GstPad* pad, GstObject *parent, GstQuery* query)
{
    gboolean result = TRUE;
    switch (GST_QUERY_TYPE(query)) 
    {
        case GST_QUERY_CUSTOM:
        {
            const GstStructure *s = gst_query_get_structure(query);
            if (gst_structure_has_name(s, GETRANGE_QUERY_NAME))
                gst_structure_set(s, GETRANGE_QUERY_SUPPORTS_FIELDNANE, 
                                     GETRANGE_QUERY_SUPPORTS_FIELDTYPE, 
                                     TRUE, 
                                     NULL);
            break;
        }
        default:
            result = gst_pad_query_default(pad, parent, query);
            break;
    }
    return result;
}
#endif // GSTREAMER_LITE

static gboolean
gst_wavparse_srcpad_event (GstPad * pad, GstObject * parent, GstEvent * event)
{
  GstWavParse *wavparse = GST_WAVPARSE (parent);
  gboolean res = FALSE;

  GST_DEBUG_OBJECT (wavparse, "%s event", GST_EVENT_TYPE_NAME (event));

  switch (GST_EVENT_TYPE (event)) {
    case GST_EVENT_SEEK:
      /* can only handle events when we are in the data state */
      if (wavparse->state == GST_WAVPARSE_DATA) {
        res = gst_wavparse_perform_seek (wavparse, event);
      }
      gst_event_unref (event);
      break;

    case GST_EVENT_TOC_SELECT:
    {
      char *uid = NULL;
      GstTocEntry *entry = NULL;
      GstEvent *seek_event;
      gint64 start_pos;

      if (!wavparse->toc) {
        GST_DEBUG_OBJECT (wavparse, "no TOC to select");
        return FALSE;
      } else {
        gst_event_parse_toc_select (event, &uid);
        if (uid != NULL) {
          GST_OBJECT_LOCK (wavparse);
          entry = gst_toc_find_entry (wavparse->toc, uid);
          if (entry == NULL) {
            GST_OBJECT_UNLOCK (wavparse);
            GST_WARNING_OBJECT (wavparse, "no TOC entry with given UID: %s",
                uid);
            res = FALSE;
          } else {
            gst_toc_entry_get_start_stop_times (entry, &start_pos, NULL);
            GST_OBJECT_UNLOCK (wavparse);
            seek_event = gst_event_new_seek (1.0,
                GST_FORMAT_TIME,
                GST_SEEK_FLAG_FLUSH,
                GST_SEEK_TYPE_SET, start_pos, GST_SEEK_TYPE_SET, -1);
            res = gst_wavparse_perform_seek (wavparse, seek_event);
            gst_event_unref (seek_event);
          }
          g_free (uid);
        } else {
          GST_WARNING_OBJECT (wavparse, "received empty TOC select event");
          res = FALSE;
        }
      }
      gst_event_unref (event);
      break;
    }

    default:
      res = gst_pad_push_event (wavparse->sinkpad, event);
      break;
  }
  return res;
}

static gboolean
gst_wavparse_sink_activate (GstPad * sinkpad, GstObject * parent)
{
  GstWavParse *wav = GST_WAVPARSE (parent);
  GstQuery *query;
  gboolean pull_mode;

  if (wav->adapter) {
    gst_adapter_clear (wav->adapter);
    g_object_unref (wav->adapter);
    wav->adapter = NULL;
  }

  query = gst_query_new_scheduling ();

  if (!gst_pad_peer_query (sinkpad, query)) {
    gst_query_unref (query);
    goto activate_push;
  }

  pull_mode = gst_query_has_scheduling_mode_with_flags (query,
      GST_PAD_MODE_PULL, GST_SCHEDULING_FLAG_SEEKABLE);
  gst_query_unref (query);

  if (!pull_mode)
    goto activate_push;

  GST_DEBUG_OBJECT (sinkpad, "activating pull");
    wav->streaming = FALSE;
  return gst_pad_activate_mode (sinkpad, GST_PAD_MODE_PULL, TRUE);

activate_push:
  {
    GST_DEBUG_OBJECT (sinkpad, "activating push");
    wav->streaming = TRUE;
    wav->adapter = gst_adapter_new ();
    return gst_pad_activate_mode (sinkpad, GST_PAD_MODE_PUSH, TRUE);
  }
}


static gboolean
gst_wavparse_sink_activate_mode (GstPad * sinkpad, GstObject * parent,
    GstPadMode mode, gboolean active)
{
  gboolean res;

  switch (mode) {
    case GST_PAD_MODE_PUSH:
      res = TRUE;
      break;
    case GST_PAD_MODE_PULL:
  if (active) {
    /* if we have a scheduler we can start the task */
        res = gst_pad_start_task (sinkpad, (GstTaskFunction) gst_wavparse_loop,
            sinkpad, NULL);
  } else {
        res = gst_pad_stop_task (sinkpad);
  }
      break;
    default:
      res = FALSE;
      break;
  }
  return res;
}

static GstStateChangeReturn
gst_wavparse_change_state (GstElement * element, GstStateChange transition)
{
  GstStateChangeReturn ret;
  GstWavParse *wav = GST_WAVPARSE (element);

  switch (transition) {
    case GST_STATE_CHANGE_NULL_TO_READY:
      break;
    case GST_STATE_CHANGE_READY_TO_PAUSED:
      gst_wavparse_reset (wav);
      break;
    case GST_STATE_CHANGE_PAUSED_TO_PLAYING:
      break;
    default:
      break;
  }

  ret = GST_ELEMENT_CLASS (parent_class)->change_state (element, transition);

  switch (transition) {
    case GST_STATE_CHANGE_PLAYING_TO_PAUSED:
      break;
    case GST_STATE_CHANGE_PAUSED_TO_READY:
#ifndef GSTREAMER_LITE
      gst_wavparse_destroy_sourcepad (wav);
#endif // GSTREAMER_LITE
      gst_wavparse_reset (wav);
      break;
    case GST_STATE_CHANGE_READY_TO_NULL:
      break;
    default:
      break;
  }
  return ret;
}

static void
gst_wavparse_set_property (GObject * object, guint prop_id,
    const GValue * value, GParamSpec * pspec)
{
  GstWavParse *self;

  g_return_if_fail (GST_IS_WAVPARSE (object));
  self = GST_WAVPARSE (object);

  switch (prop_id) {
    case PROP_IGNORE_LENGTH:
      self->ignore_length = g_value_get_boolean (value);
      break;
    default:
      G_OBJECT_WARN_INVALID_PROPERTY_ID (self, prop_id, pspec);
  }

}

static void
gst_wavparse_get_property (GObject * object, guint prop_id,
    GValue * value, GParamSpec * pspec)
{
  GstWavParse *self;

  g_return_if_fail (GST_IS_WAVPARSE (object));
  self = GST_WAVPARSE (object);

  switch (prop_id) {
    case PROP_IGNORE_LENGTH:
      g_value_set_boolean (value, self->ignore_length);
      break;
    default:
      G_OBJECT_WARN_INVALID_PROPERTY_ID (self, prop_id, pspec);
  }
}

#ifdef GSTREAMER_LITE
gboolean
plugin_init_wavparse (GstPlugin * plugin)
#else // GSTREAMER_LITE
static gboolean
plugin_init (GstPlugin * plugin)
#endif // GSTREAMER_LITE
{
  gst_riff_init ();

  return gst_element_register (plugin, "wavparse", GST_RANK_PRIMARY,
      GST_TYPE_WAVPARSE);
}

#ifndef GSTREAMER_LITE
GST_PLUGIN_DEFINE (GST_VERSION_MAJOR,
    GST_VERSION_MINOR,
    wavparse,
    "Parse a .wav file into raw audio",
    plugin_init, VERSION, GST_LICENSE, GST_PACKAGE_NAME, GST_PACKAGE_ORIGIN)
#endif // GSTREAMER_LITE<|MERGE_RESOLUTION|>--- conflicted
+++ resolved
@@ -1309,16 +1309,12 @@
               goto exit;
             }
             gst_adapter_flush (wav->adapter, 8);
-<<<<<<< HEAD
-            data = gst_adapter_peek (wav->adapter, data_size);
+            data = gst_adapter_map (wav->adapter, data_size);
 #ifdef GSTREAMER_LITE
             if (data == NULL) {
                 goto header_read_error;
             }
 #endif // GSTREAMER_LITE
-=======
-            data = gst_adapter_map (wav->adapter, data_size);
->>>>>>> 9f154b0c
             wav->fact = GST_READ_UINT32_LE (data);
             gst_adapter_unmap (wav->adapter);
             gst_adapter_flush (wav->adapter, GST_ROUND_UP_2 (size));
