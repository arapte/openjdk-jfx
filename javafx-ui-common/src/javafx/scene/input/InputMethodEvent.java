--- conflicted
+++ resolved
@@ -113,12 +113,7 @@
      * appropriate visual feedback that represents the {@link InputMethodHighlight}s
      * attached to each run.
      *
-<<<<<<< HEAD
-     * @defaultvalue null
-=======
-     * @profile common conditional input_method
      * @defaultValue null
->>>>>>> 9d4da974
      */
     private ObservableList<InputMethodTextRun> composed;
 
@@ -140,12 +135,7 @@
      * The text that is committed by the input method as the result of the
      * composition.
      *
-<<<<<<< HEAD
-     * @defaultvalue empty string
-=======
-     * @profile common conditional input_method
      * @defaultValue empty string
->>>>>>> 9d4da974
      */
     private String committed = new String();
 
@@ -163,12 +153,7 @@
      * The input method caret position within the composed text.
      * If the position is -1, the caret should be invisible.
      *
-<<<<<<< HEAD
-     * @defaultvalue 0
-=======
-     * @profile common conditional input_method
      * @defaultValue 0
->>>>>>> 9d4da974
      */
     private int caretPosition;
 
