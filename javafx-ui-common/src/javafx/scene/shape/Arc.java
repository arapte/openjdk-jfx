--- conflicted
+++ resolved
@@ -106,12 +106,7 @@
     /**
      * Defines the X coordinate of the center point of the arc.
      *
-<<<<<<< HEAD
-     * @defaultvalue 0.0
-=======
-     * @profile common
-     * @defaultValue 0.0
->>>>>>> 9d4da974
+     * @defaultValue 0.0
      */
     private DoubleProperty centerX;
 
@@ -152,12 +147,7 @@
     /**
      * Defines the Y coordinate of the center point of the arc.
      *
-<<<<<<< HEAD
-     * @defaultvalue 0.0
-=======
-     * @profile common
-     * @defaultValue 0.0
->>>>>>> 9d4da974
+     * @defaultValue 0.0
      */
     private DoubleProperty centerY;
 
@@ -199,12 +189,7 @@
      * Defines the overall width (horizontal radius) of the full ellipse
      * of which this arc is a partial section.
      *
-<<<<<<< HEAD
-     * @defaultvalue 0.0
-=======
-     * @profile common
-     * @defaultValue 0.0
->>>>>>> 9d4da974
+     * @defaultValue 0.0
      */
     private DoubleProperty radiusX;
 
@@ -246,12 +231,7 @@
      * Defines the overall height (veritcal radius) of the full ellipse
      * of which this arc is a partial section.
      *
-<<<<<<< HEAD
-     * @defaultvalue 0.0
-=======
-     * @profile common
-     * @defaultValue 0.0
->>>>>>> 9d4da974
+     * @defaultValue 0.0
      */
     private DoubleProperty radiusY;
 
@@ -292,12 +272,7 @@
     /**
      * Defines the starting angle of the arc in degrees.
      *
-<<<<<<< HEAD
-     * @defaultvalue 0.0
-=======
-     * @profile common
-     * @defaultValue 0.0
->>>>>>> 9d4da974
+     * @defaultValue 0.0
      */
     private DoubleProperty startAngle;
 
@@ -338,12 +313,7 @@
     /**
      * Defines the angular extent of the arc in degrees.
      *
-<<<<<<< HEAD
-     * @defaultvalue 0.0
-=======
-     * @profile common
-     * @defaultValue 0.0
->>>>>>> 9d4da974
+     * @defaultValue 0.0
      */
     private DoubleProperty length;
 
@@ -385,12 +355,7 @@
      * Defines the closure type for the arc:
      * {@link ArcType#OPEN}, {@link ArcType#CHORD},or {@link ArcType#ROUND}.
      *
-<<<<<<< HEAD
-     * @defaultvalue OPEN
-=======
-     * @profile common
      * @defaultValue OPEN
->>>>>>> 9d4da974
      */
     private ObjectProperty<ArcType> type;
 
