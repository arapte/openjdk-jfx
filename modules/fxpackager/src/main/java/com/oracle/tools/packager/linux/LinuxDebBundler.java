--- conflicted
+++ resolved
@@ -562,14 +562,10 @@
         data.put("SECONDARY_LAUNCHERS_REMOVE", removeScripts.toString());
 
         StringBuilder cdsScript = new StringBuilder();
-<<<<<<< HEAD
-        if (UNLOCK_COMMERCIAL_FEATURES.fetchFrom(params) && ENABLE_APP_CDS.fetchFrom(params)) {
-=======
         if (UNLOCK_COMMERCIAL_FEATURES.fetchFrom(params) && ENABLE_APP_CDS.fetchFrom(params)
                 && ("install".equals(APP_CDS_CACHE_MODE.fetchFrom(params))
                 || "auto+install".equals(APP_CDS_CACHE_MODE.fetchFrom(params))))
         {
->>>>>>> 56c4e241
             cdsScript.append("/opt/");
             cdsScript.append(data.get("APPLICATION_FS_NAME"));
             cdsScript.append("/");
