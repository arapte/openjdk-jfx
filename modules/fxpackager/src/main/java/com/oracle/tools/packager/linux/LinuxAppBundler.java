--- conflicted
+++ resolved
@@ -406,9 +406,6 @@
 
     @Override
     protected String getCacheLocation(Map<String, ? super Object> params) {
-<<<<<<< HEAD
-        return "$APPDIR/";
-=======
         return "$CACHEDIR/";
     }
 
@@ -441,6 +438,5 @@
             AbstractImageBundler.extractFlagsFromVersion(params, commandline);
             params.put(".runtime.autodetect", "succeeded");
         }
->>>>>>> 56c4e241
     }
 }