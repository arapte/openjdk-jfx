<?xml version="1.0" encoding="UTF-8"?>
<classpath>
    <!--
    <classpathentry kind="src" path="apps/experiments/ConferenceScheduleApp/src"/>
    <classpathentry kind="src" path="apps/experiments/ModenaTest/test"/>
    -->
    <classpathentry kind="src" path="apps/experiments/Modena/src"/>
    <classpathentry kind="src" path="apps/samples/Ensemble8/src/app"/>
    <classpathentry kind="src" path="apps/samples/Ensemble8/src/compiletime"/>
    <classpathentry kind="src" path="apps/samples/Ensemble8/src/generated"/>
    <classpathentry kind="src" path="apps/samples/Ensemble8/src/samples"/>
    <classpathentry kind="lib" path="apps/samples/Ensemble8/lib/lucene-core-3.2.0.jar"/>
    <classpathentry kind="lib" path="apps/samples/Ensemble8/lib/lucene-grouping-3.2.0.jar"/>

    <classpathentry kind="src" path="decora-compiler/build/gensrc"/>
    <classpathentry kind="src" path="decora-compiler/src"/>
    <classpathentry kind="src" path="decora-d3d/src"/>
    <classpathentry kind="src" path="decora-d3d/build/gensrc"/>
    <classpathentry kind="src" path="decora-es2/src"/>
    <classpathentry kind="src" path="decora-es2/build/gensrc"/>
    <classpathentry kind="src" path="decora-jsw/build/gensrc"/>
    <classpathentry kind="src" path="decora-jsw/src"/>
    <classpathentry kind="src" path="decora-prism-ps/build/gensrc"/>
    <classpathentry kind="src" path="decora-prism-ps/src"/>
    <classpathentry kind="src" path="decora-prism-sw/src"/>
    <classpathentry kind="src" path="decora-prism/src"/>
    <classpathentry kind="src" path="decora-runtime/src"/>
    <classpathentry kind="src" path="decora-runtime/generator"/>
    <classpathentry kind="src" path="decora-runtime/test"/>
    <classpathentry kind="src" path="decora-sse/src"/>
    <classpathentry kind="src" path="decora-sse/build/gensrc"/>

    <classpathentry kind="src" path="deploy/javafx-deploy/src"/>
    <classpathentry kind="src" path="deploy/javafx-launcher/src"/>
    <classpathentry kind="src" path="deploy/packager/src"/>
    <classpathentry kind="src" path="deploy/packager/test"/>

    <classpathentry kind="src" path="glass/glass/src"/>

    <classpathentry kind="src" path="javafx-anim/src"/>
    <classpathentry kind="src" path="javafx-anim/build/builders"/>
    <classpathentry kind="src" path="javafx-anim/test/unit"/>
    <classpathentry kind="src" path="javafx-annotation-processor/src"/>
    <classpathentry kind="src" path="javafx-beans/src"/>
    <classpathentry kind="src" path="javafx-beans/test"/>
    <classpathentry kind="src" path="javafx-beans-dt/src"/>
    <classpathentry kind="src" path="javafx-beans-dt/test"/>
    <classpathentry kind="src" path="javafx-concurrent/src"/>
    <classpathentry kind="src" path="javafx-concurrent/test"/>
    <classpathentry kind="src" path="javafx-concurrent/build/builders"/>
    <classpathentry kind="src" path="javafx-common/test/unit"/>
    <classpathentry kind="src" path="javafx-common/build/builders"/>
    <classpathentry kind="src" path="javafx-common/build/gensrc/classes"/>
    <classpathentry kind="src" path="javafx-common/src"/>
    <classpathentry kind="src" path="javafx-designtime/src"/>
    <!--
    <classpathentry kind="src" path="javafx-designtime/test"/>
    -->
    <!-- Temporarily excluding SwingNode as it requires Java 8 -->
    <classpathentry kind="src" excluding="javafx/embed/swing/SwingNode.java" path="javafx-embed-swing/src"/>
    <classpathentry kind="src" path="javafx-embed-swt/src"/>
    <classpathentry kind="src" path="javafx-fxml/src"/>
    <classpathentry kind="src" path="javafx-fxml/test"/>
    <classpathentry kind="src" path="javafx-geom/src"/>
    <classpathentry kind="src" path="javafx-geom/test"/>
<<<<<<< HEAD
	
	<classpathentry kind="src" path="javafx-iio/src"/>
	<classpathentry kind="src" path="javafx-iio/test"/>
=======
    <classpathentry kind="src" path="javafx-iio/src"/>
    <classpathentry kind="src" path="javafx-iio/test"/>
>>>>>>> 5629467a
    <classpathentry kind="src" path="javafx-logging/src"/>
    <classpathentry kind="src" path="javafx-sg-common/src"/>
    <classpathentry kind="src" path="javafx-sg-common/test"/>
    <classpathentry kind="src" path="javafx-sg-prism/src"/>
    <classpathentry kind="src" path="javafx-sg-prism/test"/>
    <classpathentry kind="src" path="javafx-ui-charts/src"/>
    <classpathentry kind="src" path="javafx-ui-charts/test"/>
    <classpathentry kind="src" path="javafx-ui-charts/build/builders"/>
    <classpathentry kind="src" path="javafx-ui-common/src"/>
    <classpathentry kind="src" path="javafx-ui-common/test/unit"/>
    <classpathentry kind="src" path="javafx-ui-common/build/builders"/>
    <classpathentry kind="src" path="javafx-ui-controls/src"/>
    <classpathentry kind="src" path="javafx-ui-controls/test"/>
    <classpathentry kind="src" path="javafx-ui-controls/build/builders"/>
    <classpathentry kind="src" path="javafx-ui-quantum/src"/>
    <classpathentry kind="src" path="javafx-util-converter/src"/>
    <classpathentry kind="src" path="javafx-util-converter/test"/>

    <classpathentry kind="src" path="pisces/src"/>

    <classpathentry kind="src" path="prism-common/src"/>
    <classpathentry kind="src" path="prism-common/test"/>
	<classpathentry kind="src" path="prism-d3d/src"/>
	<classpathentry kind="src" path="prism-d3d/build/gensrc">
		<attributes>
			<attribute name="optional" value="true"/>
		</attributes>
	</classpathentry>
	<classpathentry kind="src" path="prism-es2/src"/>
	<classpathentry kind="src" path="prism-es2-eglfb/src"/>
	<classpathentry kind="src" path="prism-es2-eglx11/src"/>
	<!--
	<classpathentry kind="src" path="prism-es2-ios/src"/>
	-->
	<classpathentry kind="src" path="prism-es2-mac/src"/>
	<classpathentry kind="src" path="prism-es2-win/src"/>
	<classpathentry kind="src" path="prism-es2-x11/src"/>
	<classpathentry kind="src" path="prism-es2/build/gensrc">
		<attributes>
			<attribute name="optional" value="true"/>
		</attributes>
	</classpathentry>
    <classpathentry kind="src" path="prism-j2d/src"/>
    <classpathentry kind="src" path="prism-d3d/src"/>
    <classpathentry kind="src" path="prism-d3d/build/gensrc">
		<attributes>
			<attribute name="optional" value="true"/>
		</attributes>
	</classpathentry>
	<classpathentry kind="src" path="prism-es2/src"/>
	<classpathentry kind="src" path="prism-es2-eglfb/src"/>
	<classpathentry kind="src" path="prism-es2-eglx11/src"/>
	<!--
	<classpathentry kind="src" path="prism-es2-ios/src"/>
	-->
	<classpathentry kind="src" path="prism-es2-mac/src"/>
	<classpathentry kind="src" path="prism-es2-win/src"/>
	<classpathentry kind="src" path="prism-es2-x11/src"/>
	<classpathentry kind="src" path="prism-es2/build/gensrc">
		<attributes>
			<attribute name="optional" value="true"/>
		</attributes>
	</classpathentry>
    <classpathentry kind="src" path="prism-sw/src"/>
    <classpathentry kind="src" path="prism-null/src"/>
    <classpathentry kind="src" path="prism-ps/src"/>
    <classpathentry kind="src" path="prism-ps/build/gensrc"/>
	<classpathentry kind="src" path="prism-ps/test"/>
	<!--
	<classpathentry kind="src" path="prism-ps/shadergen"/>
	-->
    <classpathentry kind="src" path="prism-util/src"/>

    <classpathentry kind="src" path="test-stub-toolkit/src"/>

    <classpathentry kind="con" path="org.eclipse.jdt.launching.JRE_CONTAINER"/>
    <classpathentry kind="con" path="org.eclipse.jdt.junit.JUNIT_CONTAINER/4"/>
    <classpathentry kind="lib" path="../import/antlr-3.1.3/antlr-3.1.3/lib/antlr-3.1.3.jar"/>
    <classpathentry kind="lib" path="../import/findbugs-2.0.1/findbugs-2.0.1/lib/ant.jar"/>

    <classpathentry kind="src" path="/rt-closed"/>
    <classpathentry kind="src" path="/org.eclipse.swt">
        <attributes>
            <attribute name="optional" value="true"/>
        </attributes>
    </classpathentry>
    <classpathentry kind="lib" path="../import/swt-3.7.1/swt-debug.jar"/>
    <classpathentry kind="output" path="bin"/>
</classpath><|MERGE_RESOLUTION|>--- conflicted
+++ resolved
@@ -62,15 +62,9 @@
     <classpathentry kind="src" path="javafx-fxml/src"/>
     <classpathentry kind="src" path="javafx-fxml/test"/>
     <classpathentry kind="src" path="javafx-geom/src"/>
-    <classpathentry kind="src" path="javafx-geom/test"/>
-<<<<<<< HEAD
-	
-	<classpathentry kind="src" path="javafx-iio/src"/>
-	<classpathentry kind="src" path="javafx-iio/test"/>
-=======
+    <classpathentry kind="src" path="javafx-geom/test"/>	
     <classpathentry kind="src" path="javafx-iio/src"/>
     <classpathentry kind="src" path="javafx-iio/test"/>
->>>>>>> 5629467a
     <classpathentry kind="src" path="javafx-logging/src"/>
     <classpathentry kind="src" path="javafx-sg-common/src"/>
     <classpathentry kind="src" path="javafx-sg-common/test"/>
