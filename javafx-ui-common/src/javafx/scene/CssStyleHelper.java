--- conflicted
+++ resolved
@@ -122,33 +122,6 @@
 
         if (styleMap == null || styleMap.isEmpty()) {
 
-<<<<<<< HEAD
-            // If there are no styles at all, and no styles that inherit, then return
-            final String inlineStyle = node.getStyle();
-            if (inlineStyle == null || inlineStyle.trim().isEmpty()) {
-
-                boolean mightInherit = false;
-                final List<CssMetaData<? extends Styleable, ?>> props = node.getCssMetaData();
-
-                final int pMax = props != null ? props.size() : 0;
-                for (int p=0; p<pMax; p++) {
-
-                    final CssMetaData<? extends Styleable, ?> prop = props.get(p);
-                    if (prop.isInherits()) {
-                        mightInherit = true;
-                        break;
-                    }
-                }
-
-                if (mightInherit == false) {
-                    return null;
-                }
-            }
-        }
-
-        final CssStyleHelper helper = new CssStyleHelper();
-
-=======
             boolean mightInherit = false;
             final List<CssMetaData<? extends Styleable, ?>> props = node.getCssMetaData();
 
@@ -168,7 +141,6 @@
         }
 
         final CssStyleHelper helper = new CssStyleHelper();
->>>>>>> fd044ed6
         helper.triggerStates.addAll(triggerStates[0]);
 
         // make sure parent's transition states include the pseudo-classes
@@ -242,26 +214,8 @@
 
             }
 
-<<<<<<< HEAD
-            this.localStyleCache = new StyleCache();
-
-            final Map<StyleCache.Key,StyleCache> styleCache =
-                    StyleManager.getInstance().getStyleCache(node.getScene());
-
-            final StyleCache.Key styleCacheKey = new StyleCache.Key(smapIds, ctr);
-            StyleCache sharedCache = styleCache.get(styleCacheKey);
-
-            if (sharedCache == null) {
-                sharedCache = new StyleCache();
-                styleCache.put(styleCacheKey, sharedCache);
-            }
-
-            this.sharedCacheRef = new WeakReference<StyleCache>(sharedCache);
-
-=======
             this.styleCacheKey = new StyleCache.Key(smapIds, ctr);
 
->>>>>>> fd044ed6
             CssMetaData<Styleable,Font> styleableFontProperty = null;
 
             final List<CssMetaData<? extends Styleable, ?>> props = node.getCssMetaData();
@@ -291,55 +245,9 @@
             }
 
         }
-<<<<<<< HEAD
-
-        private final CssMetaData<Styleable,Font> fontProp;
-        private final int smapId;
-        private final StyleCache localStyleCache;
-        private final Reference<StyleCache> sharedCacheRef;
-        private Map<String, StyleableProperty> cssSetProperties;
-    }
-
-    //
-    // Find the entry in local cache and in the shared cache that matches the
-    // states. Whether or not this is a newly created StyleCacheEntry is returned
-    // in isNewEntry[0].
-    private StyleCacheEntry.Key getStyleCacheEntryKey(Node node, Set<PseudoClass>[] transitionStates) {
-
-        if (cacheContainer == null) return null;
-
-        //
-        // StyleHelper#triggerStates is the set of pseudo-classes that appear
-        // in the style maps of this StyleHelper. Calculated values are
-        // cached by pseudo-class state, but only the pseudo-class states
-        // that mater are used in the search. So we take the transition states
-        // and intersect them with triggerStates to remove the
-        // transition states that don't matter when it comes to matching states
-        // on a  selector. For example if the style map contains only
-        // .foo:hover { -fx-fill: red; } then only the hover state matters
-        // but the transtion state could be [hover, focused]
-        //
-        final Set<PseudoClass>[] pclassMask = new PseudoClassState[transitionStates.length];
-
-        int count = 0;
-        int depth = 0;
-        Node parent = node;
-        while (parent != null) {
-            final CssStyleHelper helper = parent.styleHelper;
-            if (helper != null) {
-                pclassMask[count] = new PseudoClassState();
-                pclassMask[count].addAll(transitionStates[depth]);
-                pclassMask[count].retainAll(helper.triggerStates);
-                count += 1;
-            }
-            depth += 1;
-            parent = parent.getParent();
-        }
-=======
 
         // This is the key we use to find the shared cache
         private final StyleCache.Key styleCacheKey;
->>>>>>> fd044ed6
 
         // If the node has a fontProperty, we hang onto the CssMetaData for it
         // so we can get at it later.
@@ -362,70 +270,12 @@
         private Map<String, StyleableProperty> cssSetProperties;
     }
 
-<<<<<<< HEAD
-        // Clear local cache so styles will be recalculated.
-        // Since we're clearing the cache and getting (potentially)
-        // new styles, reset the properties to initial values.
-        if (cacheContainer != null) {
-
-            cacheContainer.localStyleCache.clear();
-
-            // do we have any styles at all now?
-            final String inlineStyle = node.getStyle();
-            if(inlineStyle == null || inlineStyle.isEmpty()) {
-
-                StyleMap smap = getStyleMap(node);
-                if (smap == null || smap.isEmpty()) {
-                    // We have no styles! Reset this StyleHelper to its
-                    // initial state so that calls to transitionToState
-                    // become a no-op.
-                    cacheContainer = null;
-                    resetToInitialValues(node);
-                }
-
-                // If smap isn't empty, then there are styles that
-                // apply to the node. There isn't a need to remap the styles
-                // since we've only removed an inline style and inline styles
-                // aren't part of the style map.
-            }
-
-
-
-
-        } else {
-            // if cacheContainer was null
-            final String inlineStyle = node.getStyle();
-            if (inlineStyle == null || inlineStyle.isEmpty()) {
-                return;
-            }
-            // if we don't have a cacheContainer, that means this
-            // node doesn't have any applicable styles and it didn't
-            // have an inline style before. If it did have an inline
-            // style before, then there would be cacheContainer.
-            // But now the  node does have an inline style and so it
-            // needs to have an smap and localStyleCache for the logic
-            // in transitionToState to work.
-            Node parent = node;
-            int depth = 0;
-            while(parent != null) {
-                depth++;
-                parent = parent.getParent();
-            }
-
-            cacheContainer = new CacheContainer(node, StyleMap.EMPTY_MAP, depth);
-        }
-
-    }
-
-    private void resetToInitialValues(Styleable styleable) {
-=======
     private void resetToInitialValues(Styleable styleable) {
 
         if (cacheContainer == null ||
                 cacheContainer.cssSetProperties == null ||
                 cacheContainer.cssSetProperties.isEmpty()) return;
 
->>>>>>> fd044ed6
         for (StyleableProperty styleableProperty : cacheContainer.cssSetProperties.values()) {
             final StyleOrigin origin = styleableProperty.getStyleOrigin();
             if (origin != null && origin != StyleOrigin.USER) {
@@ -451,81 +301,7 @@
         // code looks for null return to indicate that the cache was blown away
         return (styleMap != null) ? styleMap.getCascadingStyles() : null;
     }
-<<<<<<< HEAD
-
-    /**
-     * Cache of parsed, inline styles. The key is Node.style.
-     * The value is the set of property styles from parsing Node.style.
-     */
-    private static final Map<String,Map<String,CascadingStyle>> inlineStylesCache =
-        new HashMap<String,Map<String,CascadingStyle>>();
-
-    /**
-     * Get the map of property to style from the rules and declarations
-     * in the stylesheet. There is no need to do selector matching here since
-     * the stylesheet is from parsing Node.style.
-     */
-    private static Map<String,CascadingStyle> getInlineStyleMap(Stylesheet inlineStylesheet) {
-
-        final Map<String,CascadingStyle> inlineStyleMap = new HashMap<String,CascadingStyle>();
-        if (inlineStylesheet != null) {
-            // Order in which the declaration of a CascadingStyle appears (see below)
-            int ordinal = 0;
-            // For each declaration in the matching rules, create a CascadingStyle object
-            final List<Rule> stylesheetRules = inlineStylesheet.getRules();
-            for (int i = 0, imax = stylesheetRules.size(); i < imax; i++) {
-                final Rule rule = stylesheetRules.get(i);
-                final List<Declaration> declarations = rule.getUnobservedDeclarationList();
-                for (int k = 0, kmax = declarations.size(); k < kmax; k++) {
-                    Declaration decl = declarations.get(k);
-
-                    CascadingStyle s = new CascadingStyle(
-                        new Style(Selector.getUniversalSelector(), decl),
-                        NULL_PSEUDO_CLASS_STATE, // no pseudo classes
-                        0, // specificity is zero
-                        // ordinal increments at declaration level since
-                        // there may be more than one declaration for the
-                        // same attribute within a rule or within a stylesheet
-                        ordinal++
-                    );
-
-                    inlineStyleMap.put(decl.getProperty(),s);
-                }
-            }
-        }
-        return inlineStyleMap;
-    }
-
-    /**
-     * Get the mapping of property to style from Node.style for this node.
-     */
-    private static Map<String,CascadingStyle> getInlineStyleMap(Styleable styleable) {
-
-        final String inlineStyles = styleable.getStyle();
-
-        // If there are no styles for this property then we can just bail
-        if ((inlineStyles == null) || inlineStyles.isEmpty()) return null;
-
-        Map<String,CascadingStyle> styles = inlineStylesCache.get(inlineStyles);
-
-        if (styles == null) {
-
-            Stylesheet inlineStylesheet =
-                CSSParser.getInstance().parseInlineStyle(styleable);
-            if (inlineStylesheet != null) {
-                inlineStylesheet.setOrigin(StyleOrigin.INLINE);
-            }
-            styles = getInlineStyleMap(inlineStylesheet);
-
-            inlineStylesCache.put(inlineStyles, styles);
-        }
-
-        return styles;
-    }
-
-=======
-
->>>>>>> fd044ed6
+
     /**
      * A Set of all the pseudo-class states which, if they change, need to
      * cause the Node to be set to UPDATE its CSS styles on the next pulse.
@@ -555,28 +331,8 @@
     }
 
     /**
-<<<<<<< HEAD
-     * dynamic pseudo-class state of the node and its parents.
+     * Dynamic pseudo-class state of the node and its parents.
      * Only valid during a pulse.
-     *
-     * The StyleCacheEntry to choose depends on the Node's state and
-     * the state of its parents. Without the parent state, the fact that
-     * the the node in this state matched foo:blah bar { } is lost.
-     *
-     */
-    private Set<PseudoClass>[] getTransitionStates(Node node) {
-
-        //
-        // Note Well: The array runs from leaf to root. That is,
-        // transitionStates[0] is the pseudo-class state for node and
-        // transitionStates[1..(states.length-1)] are the pseudoclassStates for the
-        // node's parents.
-        //
-
-        int count = 0;
-=======
-     * Dynamic pseudo-class state of the node and its parents.
-     * Only valid during a pulse. 
      *
      * The StyleCacheEntry to choose depends on the Node's pseudo-class state
      * and the pseudo-class state of its parents. Without the parent
@@ -590,18 +346,12 @@
         if (cacheContainer == null) return null;
 
         int depth = 0;
->>>>>>> fd044ed6
         Node parent = node;
         while (parent != null) {
             depth += 1;
             parent = parent.getParent();
         }
 
-<<<<<<< HEAD
-        Set<PseudoClass>[] states = new PseudoClassState[count];
-
-        count = 0;
-=======
         //
         // StyleHelper#triggerStates is the set of pseudo-classes that appear
         // in the style maps of this StyleHelper. Calculated values are
@@ -623,7 +373,6 @@
         //
 
         int count = 0;
->>>>>>> fd044ed6
         parent = node;
         while (parent != null) {
             final CssStyleHelper helper = (parent instanceof Node) ? ((Node)parent).styleHelper : null;
@@ -638,16 +387,11 @@
             parent = parent.getParent();
         }
 
-<<<<<<< HEAD
-        return states;
-
-=======
         final Set<PseudoClass>[] transitionStates = new PseudoClassState[count];
         System.arraycopy(retainedStates, 0, transitionStates, 0, count);
 
         return transitionStates;
-        
->>>>>>> fd044ed6
+
     }
 
     ObservableMap<StyleableProperty<?>, List<Style>> observableStyleMap;
@@ -666,12 +410,7 @@
      void setObservableStyleMap(ObservableMap<StyleableProperty<?>, List<Style>> observableStyleMap) {
          this.observableStyleMap = observableStyleMap;
      }
-<<<<<<< HEAD
-
-
-=======
-          
->>>>>>> fd044ed6
+
     /**
      * Called by the Node whenever it has transitioned from one set of
      * pseudo-class states to another. This function will then lookup the
@@ -686,21 +425,11 @@
         if (cacheContainer == null) {
             return;
         }
-<<<<<<< HEAD
-
-        Set<PseudoClass>[] transitionStates = getTransitionStates(node);
-=======
->>>>>>> fd044ed6
 
         //
         // Styles that need lookup can be cached provided none of the styles
         // are from Node.style.
-<<<<<<< HEAD
         //
-        StyleCacheEntry.Key cacheEntryKey = getStyleCacheEntryKey(node, transitionStates);
-        StyleCacheEntry cacheEntry = cacheContainer.localStyleCache.getStyleCacheEntry(cacheEntryKey);
-=======
-        //                
         final StyleCache sharedCache = StyleManager.getInstance().getSharedCache(node, cacheContainer.styleCacheKey);
 
         if (sharedCache == null) {
@@ -709,7 +438,6 @@
             cacheContainer = null;
             node.impl_reapplyCSS();
             return;
->>>>>>> fd044ed6
 
         }
 
@@ -728,18 +456,6 @@
             cacheContainer.fontSizeCache.put(fontCacheKey,cachedFont);
 
         }
-<<<<<<< HEAD
-        //
-        // inlineStyles is this node's Node.style. This is passed along and is
-        // used in getStyle. Importance being the same, an author style will
-        // trump a user style and a user style will trump a user_agent style.
-        //
-        final Map<String,CascadingStyle> inlineStyles =
-                CssStyleHelper.getInlineStyleMap(node);
-
-        CalculatedValue fontForRelativeSizes = cacheEntry.getFont();
-=======
->>>>>>> fd044ed6
 
         final Font fontForRelativeSizes = (Font)cachedFont.getValue();
 
@@ -755,29 +471,7 @@
             sharedCache.addStyleCacheEntry(cacheEntryKey, cacheEntry);
         }
 
-<<<<<<< HEAD
-        // origin of the font used for converting font-relative sizes
-        final StyleOrigin fontOrigin = fontForRelativeSizes.getOrigin();
-
-        fastpath =
-                fastpath &&
-                // If someone is watching the styles,
-                //   then we have to take the slow path.
-                observableStyleMap == null &&
-                // If this node has inline-styles,
-                //   then we might not be able to use the value in shared cache.
-                inlineStyles == null &&
-                // If the relative font came from a user-set value,
-                //   then we might not be able to use the value in shared cache.
-                fontOrigin != StyleOrigin.USER &&
-                // If the relative font came from an inline-style,
-                //   then we might not be able to use the value in shared cache.
-                fontOrigin != StyleOrigin.INLINE;
-
-        final List<CssMetaData<? extends Styleable, ?>> styleables = node.getCssMetaData();
-=======
         final List<CssMetaData<? extends Styleable,  ?>> styleables = node.getCssMetaData();
->>>>>>> fd044ed6
 
         // Used in the for loop below, and a convenient place to stop when debugging.
         final int max = styleables.size();
@@ -818,23 +512,12 @@
 
             if (fastpath) {
 
-<<<<<<< HEAD
-                calculatedValue = cacheEntry.get(property);
-
-                // caclculatedValue may be null,
-=======
                 // calculatedValue may be null,
->>>>>>> fd044ed6
                 // but we should never put SKIP in cache.
                 if (calculatedValue == SKIP) {
                     assert false : "cache returned SKIP for " + property;
                     continue;
                 }
-<<<<<<< HEAD
-
-            } else {
-=======
->>>>>>> fd044ed6
 
             } else if (calculatedValue == null) {
 
@@ -878,24 +561,13 @@
                     if (styleableProperty != null) {
                         Object initial = cssMetaData.getInitialValue(node);
                         styleableProperty.applyStyle(null, initial);
-<<<<<<< HEAD
-
                     }
 
                     continue;
 
                 }
 
-                if (fastpath == false) {
-=======
-                    } 
-
-                    continue;
-
-                } 
-                
                 if (addToCache) {
->>>>>>> fd044ed6
 
                     // If we're not on the fastpath, then add the calculated
                     // value to cache.
@@ -1026,19 +698,7 @@
                 break;
             }
         }
-<<<<<<< HEAD
-
-        if (inlineStyle != null) {
-
-            // is inlineStyle more specific than style?
-            if (style == null || inlineStyle.compareTo(style) < 0) {
-                style = inlineStyle;
-            }
-
-        }
-=======
-        
->>>>>>> fd044ed6
+
         return style;
     }
 
@@ -1061,14 +721,8 @@
                                    List<Style> styleList) {
 
         if (styleable.getConverter() == FontConverter.getInstance()) {
-<<<<<<< HEAD
-
-            return lookupFont(node, styleable,
-                    originatingNode, cachedFont, styleList);
-=======
-        
+
             return lookupFont(node, styleable.getProperty(), false, styleList);
->>>>>>> fd044ed6
         }
 
         final String property = styleable.getProperty();
@@ -1085,13 +739,8 @@
         if (style == null) {
 
             if (numSubProperties == 0) {
-<<<<<<< HEAD
-
-                return handleNoStyleFound(node, styleable, userStyles,
-=======
-                
+
                 return handleNoStyleFound(node, styleable,
->>>>>>> fd044ed6
                         originatingNode, cachedFont, styleList);
 
             } else {
@@ -1113,13 +762,8 @@
 
                 for (int i=0; i<numSubProperties; i++) {
                     CssMetaData subkey = subProperties.get(i);
-<<<<<<< HEAD
                     CalculatedValue constituent =
-                        lookup(node, subkey, states, userStyles,
-=======
-                    CalculatedValue constituent = 
                         lookup(node, subkey, states,
->>>>>>> fd044ed6
                             originatingNode, cachedFont, styleList);
                     if (constituent != SKIP) {
                         if (subs == null) {
@@ -1193,15 +837,10 @@
             final ParsedValueImpl cssValue = style.getParsedValueImpl();
             if (cssValue != null && "inherit".equals(cssValue.getValue())) {
                 if (styleList != null) styleList.add(style.getStyle());
-<<<<<<< HEAD
-                return inherit(node, styleable, userStyles,
-                        originatingNode, cachedFont, styleList);
-=======
                 style = getInheritedStyle(node, property);
 
                 if (style == null) return SKIP;
 
->>>>>>> fd044ed6
             }
         }
 
@@ -1212,13 +851,8 @@
         if (styleList != null) {
             styleList.add(style.getStyle());
         }
-<<<<<<< HEAD
-
-        return calculateValue(style, node, styleable, states, userStyles,
-=======
-        
+
         return calculateValue(style, node, styleable, states,
->>>>>>> fd044ed6
                 originatingNode, cachedFont, styleList);
     }
 
@@ -1249,14 +883,9 @@
             if (style == null) return SKIP;
 
             CalculatedValue cv =
-<<<<<<< HEAD
-                inherit(node, styleable, userStyles,
-                    originatingNode, cachedFont, styleList);
-=======
                     calculateValue(style, node, cssMetaData,
                                    node.pseudoClassStates, originatingNode,
                                    cachedFont, styleList );
->>>>>>> fd044ed6
 
             return cv;
 
@@ -1270,19 +899,6 @@
     /**
      * Called when we must getInheritedStyle a value from a parent node in the scenegraph.
      */
-<<<<<<< HEAD
-    private CalculatedValue inherit(Node node, CssMetaData styleable,
-            Map<String,CascadingStyle> userStyles,
-            Node originatingNode, CalculatedValue cachedFont, List<Style> styleList) {
-
-        // Locate the first parentStyleHelper in the hierarchy
-        Node parent = node.getParent();
-        CssStyleHelper parentStyleHelper = parent == null ? null : parent.styleHelper;
-        while (parent != null && parentStyleHelper == null) {
-            parent = parent.getParent();
-            if (parent != null) {
-                parentStyleHelper = parent.styleHelper;
-=======
     private CascadingStyle getInheritedStyle(
             Node styleable,
             String property) {
@@ -1308,7 +924,6 @@
                 }
 
                 return null;
->>>>>>> fd044ed6
             }
 
             parent = parent.getParent();
@@ -1325,16 +940,9 @@
     /**
      * Find the property among the styles that pertain to the Node
      */
-<<<<<<< HEAD
-    private CascadingStyle resolveRef(Styleable styleable, String property, Set<PseudoClass> states,
-            Map<String,CascadingStyle> inlineStyles) {
-
-        final CascadingStyle style = getStyle(styleable, property, states, inlineStyles);
-=======
     private CascadingStyle resolveRef(Styleable styleable, String property, Set<PseudoClass> states) {
-        
+
         final CascadingStyle style = getStyle(styleable, property, states);
->>>>>>> fd044ed6
         if (style != null) {
             return style;
         } else {
@@ -1392,15 +1000,9 @@
             if (val instanceof String) {
 
                 final String sval = (String)val;
-<<<<<<< HEAD
 
                 CascadingStyle resolved =
-                    resolveRef(styleable, sval, states, inlineStyles);
-=======
-                
-                CascadingStyle resolved = 
                     resolveRef(styleable, sval, states);
->>>>>>> fd044ed6
 
                 if (resolved != null) {
 
@@ -1555,10 +1157,6 @@
             final Styleable node,
             final CssMetaData cssMetaData,
             final Set<PseudoClass> states,
-<<<<<<< HEAD
-            final Map<String,CascadingStyle> inlineStyles,
-=======
->>>>>>> fd044ed6
             final Styleable originatingNode,
             final CalculatedValue fontFromCacheEntry,
             final List<Style> styleList) {
@@ -1568,13 +1166,8 @@
 
             ObjectProperty<StyleOrigin> whence = new SimpleObjectProperty<StyleOrigin>(style.getOrigin());
             final ParsedValueImpl resolved =
-<<<<<<< HEAD
-                resolveLookups(node, cssValue, states, inlineStyles, whence, styleList);
-
-=======
                 resolveLookups(node, cssValue, states, whence, styleList);
-            
->>>>>>> fd044ed6
+
             try {
 
                 final String property = cssMetaData.getProperty();
@@ -1601,20 +1194,11 @@
                 // a font size of 19.5.
                 // In this situation, then, we use the font from the parent's
                 // cache entry.
-<<<<<<< HEAD
-                final String property = cssMetaData.getProperty();
-                if (resolved.isNeedsFont() &&
-                    (fontFromCacheEntry == null || fontFromCacheEntry.isRelative()) &&
-                    ("-fx-font".equals(property) ||
-                     "-fx-font-size".equals(property)))  {
-
-=======
                 Font fontForFontRelativeSizes = null;
 
                 if (isRelative && isFontProperty &&
                     (fontFromCacheEntry == null || fontFromCacheEntry.isRelative())) {
-                    
->>>>>>> fd044ed6
+
                     Styleable parent = node;
                     CalculatedValue childsCachedFont = fontFromCacheEntry;
                     do {
@@ -1662,13 +1246,8 @@
                     val = cssMetaData.getConverter().convert(resolved, fontForFontRelativeSizes);
 
                 final StyleOrigin origin = whence.get();
-<<<<<<< HEAD
-                return new CalculatedValue(val, origin, resolved.isNeedsFont());
-
-=======
                 return new CalculatedValue(val, origin, isRelative);
-                
->>>>>>> fd044ed6
+
             } catch (ClassCastException cce) {
                 final String msg = formatUnresolvedLookupMessage(node, cssMetaData, style.getStyle(),resolved);
                 List<CssError> errors = null;
@@ -1772,258 +1351,6 @@
         return cachedFont;
     }
 
-<<<<<<< HEAD
-    private CalculatedValue getFontForUseInConvertingRelativeSize(
-             final Styleable styleable,
-             final StyleCacheEntry cacheEntry,
-             Set<PseudoClass> pseudoclassState,
-            Map<String,CascadingStyle> inlineStyles)
-     {
-
-        // To make the code easier to read, define CONSIDER_INLINE_STYLES as true.
-        // Passed to lookupFontSubProperty to tell it whether or not
-        // it should look for inline styles
-        final boolean CONSIDER_INLINE_STYLES = true;
-
-        StyleOrigin origin = null;
-        Font foundFont = null;
-        CalculatedValue foundSize = null;
-        CalculatedValue foundShorthand = null;
-        boolean isRelative = false;
-
-        // RT-20145 - if looking for font size and the node has a font,
-        // use the font property's value if it was set by the user and
-        // there is not an inline or author style.
-        if (cacheContainer.fontProp != null) {
-            StyleableProperty<Font> styleableProp = cacheContainer.fontProp.getStyleableProperty(styleable);
-            StyleOrigin fpOrigin = styleableProp.getStyleOrigin();
-            if (fpOrigin == StyleOrigin.USER) {
-                origin = fpOrigin;
-                foundFont = styleableProp.getValue();
-            }
-        }
-
-        final CascadingStyle fontShorthand =
-            getStyle(styleable, "-fx-font", pseudoclassState, inlineStyles);
-
-        if (fontShorthand != null) {
-
-            final CalculatedValue cv =
-                calculateValue(fontShorthand, styleable, dummyFontProperty,
-                    pseudoclassState, inlineStyles,
-                    styleable, null, null);
-
-            // If we don't have an existing font, or if the origin of the
-            // existing font is less than that of the shorthand, then
-            // take the shorthand. If the origins compare equals, then take
-            // the shorthand since the fontProp value will not have been
-            // updated yet.
-            // Man, this drove me nuts!
-            if (origin == null || origin.compareTo(cv.getOrigin()) <= 0) {
-
-                // cv could be SKIP
-                if (cv.getValue() instanceof Font) {
-                    origin = cv.getOrigin();
-                    foundShorthand = cv;
-                    foundFont = null;
-                }
-
-            }
-         }
-
-        final boolean isUserSet =
-                origin == StyleOrigin.USER || origin == StyleOrigin.INLINE;
-
-        // now look for -fx-size, but don't look past the current node (hence
-        // distance == 0 and negation of CONSIDER_INLINE_STYLES)
-        CascadingStyle fontSize = lookupFontSubPropertyStyle(styleable, "-fx-font-size",
-                isUserSet, fontShorthand, 0, !CONSIDER_INLINE_STYLES);
-
-        if (fontSize != null) {
-
-            final CalculatedValue cv =
-                calculateValue(fontSize, styleable, dummyFontProperty, pseudoclassState, inlineStyles,
-                    styleable, null, null);
-
-            if (cv.getValue() instanceof Double) {
-                if (origin == null || origin.compareTo(cv.getOrigin()) <= 0) {
-                    origin = cv.getOrigin();
-                    foundSize = cv;
-                    foundShorthand = null;
-                    foundFont = null;
-                }
-             }
-
-         }
-
-
-        if (foundShorthand != null) {
-
-            return foundShorthand;
-
-        } else if (foundSize != null) {
-
-            Font font = Font.font("system", ((Double)foundSize.getValue()).doubleValue());
-            return new CalculatedValue(font, foundSize.getOrigin(), foundSize.isRelative());
-
-        } else if (foundFont != null) {
-
-            // Did this found font come from a style?
-            // If so, then the font used to convert it from a relative size
-            // (if conversion was needed) comes from the parent.
-            if (origin != null && origin != StyleOrigin.USER) {
-
-                CalculatedValue cachedFont = getCachedFont(styleable.getStyleableParent());
-
-                if (cachedFont != null) {
-                    isRelative = cachedFont.isRelative();
-                }
-            }
-            return new CalculatedValue(foundFont, origin, isRelative);
-
-        } else {
-
-            // no font, font-size or fontProp.
-            // inherit by taking the parent's cache entry font.
-            CalculatedValue cachedFont = getCachedFont(styleable.getStyleableParent());
-
-            if (cachedFont != null) {
-                return cachedFont;
-            }
-        }
-        // last ditch effort -  take the default font.
-        return new CalculatedValue(Font.getDefault(), null, false);
-     }
-
-
-    private CascadingStyle lookupFontSubPropertyStyle(final Styleable styleable,
-            final String subProperty, final boolean isUserSet,
-            final CascadingStyle csShorthand,
-            final int distance,
-            boolean considerInlineStyles) {
-
-        Styleable parent = styleable;
-        CssStyleHelper helper = this;
-        int nlooks = 0;
-        CascadingStyle returnValue = null;
-        StyleOrigin origin = null;
-        boolean consideringInline = false;
-
-        while (parent != null && (consideringInline || nlooks <= distance)) {
-
-            final Set<PseudoClass> states = parent instanceof Node ? ((Node)parent).pseudoClassStates : parent.getPseudoClassStates();
-            final Map<String,CascadingStyle> inlineStyles = CssStyleHelper.getInlineStyleMap(parent);
-
-            CascadingStyle cascadingStyle =
-                helper.getStyle(parent, subProperty, states, inlineStyles);
-
-            if (isUserSet) {
-                //
-                // Don't look past this node if the user set the property.
-                //
-                if (cascadingStyle != null) {
-
-                    origin = cascadingStyle.getOrigin();
-
-                    // if the user set the property and the origin is the
-                    // user agent stylesheet, then we can't use the style
-                    // since ua styles shouldn't override user set values
-                    if (origin == StyleOrigin.USER_AGENT) {
-                        returnValue = null;
-                    }
-                }
-
-                break;
-
-            } else if (cascadingStyle != null) {
-
-                //
-                // If isUserSet is false, then take the style if we found one.
-                // If csShorthand is not null, then were looking for an inline
-                // style. In this case, if the origin is INLINE, we'll take it.
-                // If it isn't INLINE we'll keep looking for an INLINE style.
-                //
-                final boolean isInline = cascadingStyle.getOrigin() == StyleOrigin.INLINE;
-                if (returnValue == null || isInline) {
-                    origin = cascadingStyle.getOrigin();
-                    returnValue = cascadingStyle;
-
-                    // If we found and inline style, then we don't need to look
-                    // further. Also, if the style is not an inline style and we
-                    // don't want to consider inline styles, then look no further.
-                    if (isInline || considerInlineStyles == false) {
-
-                        break;
-
-                    } else {
-                        //
-                        // If we are here, then the style is not an inline style
-                        // and we do want to consider inline styles. Setting
-                        // this flag will cause the code to look beyond nlooks
-                        // to see if there is an inline style
-                        //
-                        consideringInline = true;
-                    }
-                }
-
-            }
-
-            //
-            // haven't found it yet, or we're looking for an inline style
-            // so keep looking up the parent chain.
-            //
-            do {
-                parent = parent.getStyleableParent();
-                nlooks += 1;
-                helper = parent instanceof Node ? ((Node)parent).styleHelper : null;
-            } while (parent != null && helper == null);
-        }
-
-        if (csShorthand != null && returnValue != null) {
-
-            final boolean shorthandImportant =
-                    csShorthand.getStyle().getDeclaration().isImportant();
-
-            final Style style = returnValue.getStyle();
-            final boolean returnValueIsImportant =
-                style.getDeclaration().isImportant();
-
-            if (nlooks < distance) {
-                //
-                // if we found a font sub-property closer to the node than
-                // the font shorthand, then the sub-property style
-                // wins provided the fontShorthand isn't important.
-                // If font shorthand is important and sub-property style is
-                // important, then sub-property style wins (since, being closer
-                // to the node, it is more specific)
-                //
-                if (shorthandImportant == true && returnValueIsImportant == false) {
-                    returnValue = null;
-                }
-
-            } else if (csShorthand.compareTo(returnValue) < 0) {
-                //
-                // CascadingStyle.compareTo is such that a return value less
-                // than zero means the style is more specific than the arg.
-                // So if csShorthand is more specific than the return value,
-                // return null.
-                //
-                // if we found font sub-property at the same distance from the
-                // node as the font shortand, then do a normal compare
-                // to see if the sub-property is more specific. If it isn't
-                // then return null.
-                //
-                returnValue = null;
-
-            }
-
-        }
-
-        return returnValue;
-
-    }
-
-=======
     /*package access for testing*/ FontPosture getFontPosture(Font font) {
         if (font == null) return FontPosture.REGULAR;
 
@@ -2126,7 +1453,6 @@
         return deriveFont(fontFamily, fontWeight, fontPosture, fontSize);
     }
 
->>>>>>> fd044ed6
     /**
      * Look up a font property. This is handled separately from lookup since
      * font is inherited and has sub-properties. One should expect that the
@@ -2141,57 +1467,19 @@
      * group.getChildren().add(text);
      * </pre>
      */
-<<<<<<< HEAD
-    private CalculatedValue lookupFont(Styleable node, CssMetaData styleable,
-                                       Styleable originatingNode,
-                                       CalculatedValue fontFromCacheEntry, List<Style> styleList) {
-
-        // To make the code easier to read, define CONSIDER_INLINE_STYLES as true.
-        // Passed to lookupFontSubProperty to tell it whether or not
-        // it should look for inline styles
-        final boolean CONSIDER_INLINE_STYLES = true;
-
-        StyleOrigin origin = null;
-        boolean isRelative = false;
-
-        // distance keeps track of how far up the parent chain we had to go
-        // to find a font shorthand. We'll look no further than this
-        // for the missing pieces. nlooks is used to keep track of how
-        // many parents we've looked at. nlooks should never exceed distance.
-        int distance = 0, nlooks = 0;
-
-        Styleable parent = node;
-        CssStyleHelper helper = this;
-        String property = styleable == null ? null : styleable.getProperty();
-        CascadingStyle csShorthand = null;
-
-        StyleableProperty styleableProperty = styleable.getStyleableProperty(node);
-        boolean isUserSet = styleableProperty.getStyleOrigin() == StyleOrigin.USER;
-=======
      /*package access for testing*/ CalculatedValue lookupFont(
             final Node styleable,
             final String property,
             boolean lookupForFontCache,
             final List<Style> styleList)
     {
->>>>>>> fd044ed6
 
         StyleOrigin origin = null;
 
-<<<<<<< HEAD
-        while (parent != null) {
-
-            final Set<PseudoClass> states = parent.getPseudoClassStates();
-            final Map<String,CascadingStyle> inlineStyles = CssStyleHelper.getInlineStyleMap(parent);
-
-            final CascadingStyle cascadingStyle =
-                helper.getStyle(parent, property, states, inlineStyles);
-=======
         // Each time a sub-property is encountered, cvFont is passed along to
         // calculateValue and the resulting font becomes cvFont. In the end
         // cvFont is returned.
         CalculatedValue cvFont = null;
->>>>>>> fd044ed6
 
         // Whether or not to look past the current node for inherited styles
         // Will be false if the user set the font or there is a font-shorthand
@@ -2224,30 +1512,6 @@
         // if user set the font, then fontShorthand must be at zero
         if (fontShorthand != null) {
 
-<<<<<<< HEAD
-            } else if (cascadingStyle != null) {
-                //
-                // If current StyleOrigin is not USER, then take the style if we found one.
-                // If csShorthand is not null, then were looking for an inline
-                // style. In this case, if the origin is INLINE, we'll take it.
-                // If it isn't INLINE we'll keep looking for an INLINE style.
-                //
-                final boolean isInline = origin == StyleOrigin.INLINE;
-                if (csShorthand == null || isInline) {
-                    origin = cascadingStyle.getOrigin();
-                    csShorthand = cascadingStyle;
-                    distance = nlooks;
-
-                    if (isInline) {
-                        break;
-                    }
-                }
-
-
-            }
-
-=======
->>>>>>> fd044ed6
             //
             // If we don't have an existing font, or if the origin of the
             // existing font is less than that of the shorthand, then
@@ -2257,101 +1521,17 @@
             //
             if (origin == null || origin.compareTo(fontShorthand.getOrigin()) <= 0) {
 
-<<<<<<< HEAD
-        if (csShorthand == null) {
-            distance = nlooks;
-        }
-        nlooks = 0;
-
-        final Map<String,CascadingStyle> inlineStyles = getInlineStyleMap(node);
-        final Set<PseudoClass> states = node.getPseudoClassStates();
-
-        String family = null;
-        double size = -1;
-        FontWeight weight = null;
-        FontPosture style = null;
-
-        if (csShorthand != null) {
-
-            if (styleList != null) {
-                styleList.add(csShorthand.getStyle());
-            }
-
-            // pull out the pieces.
-            final CalculatedValue cv =
-                calculateValue(csShorthand, node, styleable, states, inlineStyles,
-                    originatingNode, fontFromCacheEntry, styleList);
-
-            // UA < AUTHOR < INLINE
-            if (origin == null || origin.compareTo(cv.getOrigin()) <= 0) {
-
-=======
                 final CalculatedValue cv =
                         calculateValue(fontShorthand, styleable, dummyFontProperty,
                                        states, styleable, cvFont, styleList);
 
                 // cv could be SKIP
->>>>>>> fd044ed6
                 if (cv.getValue() instanceof Font) {
                     origin = cv.getOrigin();
-<<<<<<< HEAD
-
-                    // what did font shorthand specify?
-                    ParsedValueImpl[] vals =
-                            (ParsedValueImpl[])csShorthand.getParsedValueImpl().getValue();
-                    // Use family and size from converted font since the actual
-                    // values may have been resolved. The weight and posture,
-                    // however, are hard to get reliably from the font so use
-                    // the parsed value instead.
-                    if (vals[0] != null) family = f.getFamily();
-                    if (vals[1] != null) size   = f.getSize();
-                    if (vals[2] != null) weight = (FontWeight)vals[2].convert(null);
-                    if (vals[3] != null) style  = (FontPosture)vals[3].convert(null);
-
-                }
-            }
-
-        }
-
-        CascadingStyle csFamily = null;
-        if ((csFamily = lookupFontSubPropertyStyle(node, property+"-family",
-                isUserSet, csShorthand, distance, CONSIDER_INLINE_STYLES)) != null) {
-=======
                     cvFont = cv;
                 }
->>>>>>> fd044ed6
-
-            }
-<<<<<<< HEAD
-
-            final CalculatedValue cv =
-                calculateValue(csFamily, node, styleable, states, inlineStyles,
-                    originatingNode, fontFromCacheEntry, styleList);
-
-            if (origin == null || origin.compareTo(cv.getOrigin()) <= 0) {
-                if (cv.getValue() instanceof String) {
-                    family = Utils.stripQuotes((String)cv.getValue());
-                    origin = cv.getOrigin();
-                }
-            }
-
-        }
-
-        CascadingStyle csSize = null;
-        if ((csSize = lookupFontSubPropertyStyle(node, property+"-size",
-                isUserSet, csShorthand, distance, CONSIDER_INLINE_STYLES))!= null) {
-
-            if (styleList != null) {
-                styleList.add(csSize.getStyle());
-            }
-
-            final CalculatedValue cv =
-                calculateValue(csSize, node, styleable, states, inlineStyles,
-                    originatingNode, fontFromCacheEntry, styleList);
-
-            // UA < AUTHOR < INLINE
-            if (origin == null || origin.compareTo(cv.getOrigin()) <= 0) {
-=======
+
+            }
         }
 
         CascadingStyle fontSize = getStyle(styleable, property.concat("-size"), states);
@@ -2369,7 +1549,6 @@
                         calculateValue(fontSize, styleable, dummyFontProperty,
                                        states, styleable, cvFont, styleList);
 
->>>>>>> fd044ed6
                 if (cv.getValue() instanceof Double) {
                     origin = cv.getOrigin();
 
@@ -2386,13 +1565,6 @@
             }
 
         }
-<<<<<<< HEAD
-
-        CascadingStyle csWeight = null;
-        if ((csWeight = lookupFontSubPropertyStyle(node, property+"-weight",
-                isUserSet, csShorthand, distance, CONSIDER_INLINE_STYLES))!= null) {
-=======
->>>>>>> fd044ed6
 
         if (lookupForFontCache == false ) {
 
@@ -2401,17 +1573,6 @@
                 fontWeight = getInheritedStyle(styleable,property.concat("-weight"));
             }
 
-<<<<<<< HEAD
-            final CalculatedValue cv =
-                calculateValue(csWeight, node, styleable, states, inlineStyles,
-                    originatingNode, fontFromCacheEntry, styleList);
-
-            // UA < AUTHOR < INLINE
-            if (origin == null || origin.compareTo(cv.getOrigin()) <= 0) {
-                if (cv.getValue() instanceof FontWeight) {
-                    weight = (FontWeight)cv.getValue();
-                    origin = cv.getOrigin();
-=======
             if (fontWeight != null) {
 
                 if (origin == null || origin.compareTo(fontWeight.getOrigin()) <= 0) {
@@ -2432,52 +1593,9 @@
                             cvFont = new CalculatedValue(font, origin, false);
                         }
                     }
->>>>>>> fd044ed6
-                }
-
-            }
-<<<<<<< HEAD
-
-        }
-
-        CascadingStyle csStyle = null;
-        if ((csStyle = lookupFontSubPropertyStyle(node, property+"-style",
-                isUserSet, csShorthand, distance, CONSIDER_INLINE_STYLES))!= null) {
-
-            if (styleList != null) {
-                styleList.add(csStyle.getStyle());
-            }
-
-            final CalculatedValue cv =
-                calculateValue(csStyle, node, styleable, states, inlineStyles,
-                    originatingNode, fontFromCacheEntry, styleList);
-
-            // UA < AUTHOR < INLINE
-            if (origin == null || origin.compareTo(cv.getOrigin()) <= 0) {
-                if (cv.getValue() instanceof FontPosture) {
-                    style = (FontPosture)cv.getValue();
-                    origin = cv.getOrigin();
-                }
-            }
-
-        }
-
-        // if no styles were found, then skip...
-        if (family == null &&
-            size   == -1   &&
-            weight == null &&
-            style  == null) {
-            return SKIP;
-        }
-
-        // Now we have all the pieces from the stylesheet
-        // still be some missing. We'll grab those from the node.
-        Font f = null;
-        if (styleableProperty != null) {
-            f = (Font)styleableProperty.getValue();
-        }
-        if (f == null) f = Font.getDefault();
-=======
+                }
+
+            }
 
             CascadingStyle fontStyle = getStyle(styleable, property.concat("-style"), states);
             if (fontStyle == null) {
@@ -2508,7 +1626,6 @@
                 }
 
             }
->>>>>>> fd044ed6
 
             CascadingStyle fontFamily = getStyle(styleable, property.concat("-family"), states);
             if (fontFamily == null) {
@@ -2523,21 +1640,6 @@
                             calculateValue(fontFamily, styleable, dummyFontProperty,
                                            states, styleable, null, null);
 
-<<<<<<< HEAD
-        if (size == -1) {
-            size = f.getSize();
-        }
-
-        Font val = null;
-        if (weight != null && style != null) {
-            val = Font.font(family, weight, style, size);
-        } else if (weight != null) {
-            val = Font.font(family, weight, size);
-        } else if (style != null) {
-            val = Font.font(family, style, size);
-        } else {
-            val = Font.font(family, size);
-=======
                     if (cv.getValue() instanceof String) {
                         origin = cv.getOrigin();
 
@@ -2560,16 +1662,9 @@
 
         } else {
             return SKIP;
->>>>>>> fd044ed6
-        }
-    }
-
-<<<<<<< HEAD
-        return new CalculatedValue(val, origin, isRelative);
-    }
-
-=======
->>>>>>> fd044ed6
+        }
+    }
+
     /**
      * Called from CssMetaData getMatchingStyles
      * @param node
@@ -2605,63 +1700,12 @@
 
         if (node != null) {
 
-<<<<<<< HEAD
-            Map<String,List<CascadingStyle>> inlineStyleMap = null;
-
-            // create a map of inline styles.
-            Styleable parent = node;
-            while (parent != null) {
-
-                CssStyleHelper parentHelper = (parent instanceof Node) ?
-                        ((Node)parent).styleHelper
-                        : null;
-
-                if (parentHelper != null) {
-
-                    Map<String,CascadingStyle> inlineStyles = CssStyleHelper.getInlineStyleMap(parent);
-
-                    if (inlineStyles != null) {
-
-                        if (inlineStyleMap == null) {
-                            inlineStyleMap = new HashMap<String,List<CascadingStyle>>();
-                        }
-
-                        for(Entry<String,CascadingStyle> entry : inlineStyles.entrySet()) {
-                            String kee = entry.getKey();
-
-                            List<CascadingStyle> inlineStyleList = inlineStyleMap.get(kee);
-                            if (inlineStyleList == null) {
-                                inlineStyleList = new ArrayList<CascadingStyle>();
-                                inlineStyleMap.put(kee, inlineStyleList);
-                            }
-                            inlineStyleList.add(entry.getValue());
-                        }
-                    }
-                }
-                parent = parent.getStyleableParent();
-            }
-
-=======
->>>>>>> fd044ed6
             String property = styleableProperty.getProperty();
             Node _node = node instanceof Node ? (Node)node : null;
             final Map<String, List<CascadingStyle>> smap = getCascadingStyles(_node);
             if (smap == null) return;
-<<<<<<< HEAD
 
              List<CascadingStyle> styles = smap.get(property);
-
-//            if (inlineStyleMap != null) {
-//               if (inlineStyleMap.containsKey(property)) {
-//                    List<CascadingStyle> inlineStyleList = inlineStyleMap.get(property);
-//                    if (styles == null) styles = new ArrayList<CascadingStyle>();
-//                    styles.addAll(inlineStyleList);
-//                }
-//            }
-=======
-            
-             List<CascadingStyle> styles = smap.get(property);            
->>>>>>> fd044ed6
 
             if (styles != null) {
                 styleList.addAll(styles);
@@ -2690,13 +1734,8 @@
     }
 
     // Pretty much a duplicate of resolveLookups, but without the state
-<<<<<<< HEAD
-    private void getMatchingLookupStyles(Styleable node, ParsedValueImpl parsedValue, Map<String,List<CascadingStyle>> inlineStyleMap, List<CascadingStyle> styleList) {
-
-=======
     private void getMatchingLookupStyles(Styleable node, ParsedValueImpl parsedValue, List<CascadingStyle> styleList) {
-                
->>>>>>> fd044ed6
+
         if (parsedValue.isLookup()) {
 
             Object value = parsedValue.getValue();
@@ -2725,19 +1764,7 @@
                             }
 
                         }
-<<<<<<< HEAD
-
-                        List<CascadingStyle> inlineStyles = (inlineStyleMap != null)
-                            ? inlineStyleMap.get(property)
-                            : null;
-
-                        if (inlineStyles != null) {
-                            styleList.addAll(inlineStyles);
-                        }
-
-=======
-                        
->>>>>>> fd044ed6
+
                         final int end = styleList.size();
 
                         for (int index=start; index<end; index++) {
