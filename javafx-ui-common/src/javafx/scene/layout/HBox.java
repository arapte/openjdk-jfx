--- conflicted
+++ resolved
@@ -45,11 +45,8 @@
 import com.sun.javafx.css.converters.EnumConverter;
 import com.sun.javafx.css.converters.SizeConverter;
 import javafx.css.Styleable;
-<<<<<<< HEAD
+import javafx.geometry.HPos;
 import javafx.util.Callback;
-=======
-import javafx.geometry.HPos;
->>>>>>> c67d60c1
 
 
 
@@ -150,13 +147,10 @@
  */
 public class HBox extends Pane {
 
-<<<<<<< HEAD
-    private double[][] tempArray;
-=======
     private boolean biasDirty = true;
     private boolean performingLayout = false;
     private Orientation bias;
->>>>>>> c67d60c1
+    private double[][] tempArray;
 
     /********************************************************************
      *  BEGIN static methods
@@ -208,12 +202,6 @@
     public static Insets getMargin(Node child) {
         return (Insets)getConstraint(child, MARGIN_CONSTRAINT);
     }
-
-    private static final Callback<Node, Insets> marginAccessor = new Callback<Node, Insets>() {
-        public Insets call(Node n) {
-            return getMargin(n);
-        }
-    };
 
     /**
      * Removes all hbox constraints from the child node.
@@ -542,14 +530,6 @@
         return sum(getAreaWidths(managedChildren, height, minimum)[0], managedChildren.size())
                 + (managedChildren.size()-1)*snapSpace(getSpacing());
     }
-
-    private static double sum(double[] array, int size) {
-        int i = 0;
-        double res = 0;
-        while (i != size) res += array[i++];
-        return res;
-    }
-
 
     @Override public void requestLayout() {
         if (performingLayout) {
@@ -585,21 +565,13 @@
         double baselineOffset = alignVpos == VPos.BASELINE ? getMaxBaselineOffset(managed)
                                     : height/2;
 
-        final boolean shouldFillHeight = shouldFillHeight();
         for (int i = 0, size = managed.size(); i < size; i++) {
             Node child = managed.get(i);
             Insets margin = getMargin(child);
-<<<<<<< HEAD
             layoutInArea(child, x, y, actualAreaWidths[0][i], contentHeight,
                     baselineOffset, margin, true, shouldFillHeight,
-                    align.getHpos(), align.getVpos());
+                    alignHpos, alignVpos);
             x += actualAreaWidths[0][i] + space;
-=======
-            layoutInArea(child, x, y, actualAreaWidths[i], contentHeight,
-                    baselineOffset, margin, true, shouldFillHeight,
-                    alignHpos, alignVpos);
-            x += actualAreaWidths[i] + space;
->>>>>>> c67d60c1
         }
         performingLayout = false;
     }
